# Copyright 2018 Amazon.com, Inc. or its affiliates. All Rights Reserved.
#
# Licensed under the Apache License, Version 2.0 (the "License"). You may not
# use this file except in compliance with the License. A copy of the License
# is located at
#
#     http://aws.amazon.com/apache2.0/
#
# or in the "license" file accompanying this file. This file is distributed on
# an "AS IS" BASIS, WITHOUT WARRANTIES OR CONDITIONS OF ANY KIND, either
# express or implied. See the License for the specific language governing
# permissions and limitations under the License.

"""

DataWig SimpleImputer:
Uses some simple default encoders and featurizers that usually yield decent imputation quality

"""
import glob
import inspect
<<<<<<< HEAD
import json
import os
import pickle
import shutil
from typing import List, Dict, Any

import mxnet as mx
import pandas as pd
from pandas.api.types import is_numeric_dtype

from ._hpo import _HPO
from .column_encoders import BowEncoder, CategoricalEncoder, NumericalEncoder, TfIdfEncoder
from .imputer import Imputer
from .mxnet_input_symbols import BowFeaturizer, NumericalFeaturizer
from .utils import logger, get_context, random_split, rand_string, merge_dicts
=======
from typing import List, Dict, Any, Callable
import mxnet as mx
import pandas as pd
import glob
import shutil
import numpy as np
from pandas.api.types import is_numeric_dtype

from ._hpo import _HPO
from .utils import logger, get_context, random_split, rand_string, flatten_dict, merge_dicts, set_stream_log_level
from .imputer import Imputer
from .column_encoders import BowEncoder, CategoricalEncoder, NumericalEncoder, TfIdfEncoder
from .mxnet_input_symbols import BowFeaturizer, NumericalFeaturizer
from .iterators import INSTANCE_WEIGHT_COLUMN
>>>>>>> 400c698c


class SimpleImputer:
    """

    SimpleImputer model based on n-grams of concatenated strings of input columns and concatenated
    numerical features, if provided.

    Given a data frame with string columns, a model is trained to predict observed values in label
    column using values observed in other columns.

    The model can then be used to impute missing values.

    :param input_columns: list of input column names (as strings)
    :param output_column: output column name (as string)
    :param output_path: path to store model and metrics
    :param num_hash_buckets: number of hash buckets used for the n-gram hashing vectorizer, only
                                used for non-numerical input columns, ignored otherwise
    :param num_labels: number of imputable values considered after, only used for non-numerical
                        input columns, ignored otherwise
    :param tokens: string, 'chars' or 'words' (default 'chars'), determines tokenization strategy
                for n-grams, only used for non-numerical input columns, ignored otherwise
    :param numeric_latent_dim: int, number of latent dimensions for hidden layer of NumericalFeaturizers;
                only used for numerical input columns, ignored otherwise
    :param numeric_hidden_layers: number of numeric hidden layers
    :param is_explainable: if this is True, a stateful tf-idf encoder is used that allows
                           explaining classes and single instances


    Example usage:


    from datawig.simple_imputer import SimpleImputer
    import pandas as pd

    fn_train = os.path.join(datawig_test_path, "resources", "shoes", "train.csv.gz")
    fn_test = os.path.join(datawig_test_path, "resources", "shoes", "test.csv.gz")

    df_train = pd.read_csv(training_data_files)
    df_test = pd.read_csv(testing_data_files)

    output_path = "imputer_model"

    # set up imputer model
    imputer = SimpleImputer( input_columns=['item_name', 'bullet_point'], output_column='brand')

    # train the imputer model
    imputer = imputer.fit(df_train)

    # obtain imputations
    imputations = imputer.predict(df_test)

    """

    def __init__(self,
                 input_columns: List[str],
                 output_column: str,
                 output_path: str = "",
                 num_hash_buckets: int = int(2 ** 15),
                 num_labels: int = 100,
                 tokens: str = 'chars',
                 numeric_latent_dim: int = 100,
                 numeric_hidden_layers: int = 1,
                 is_explainable: bool = False) -> None:

        for col in input_columns:
            if not isinstance(col, str):
                raise ValueError("SimpleImputer.input_columns must be str type, was {}".format(type(col)))

        if not isinstance(output_column, str):
            raise ValueError("SimpleImputer.output_column must be str type, was {}".format(type(output_column)))

        self.input_columns = input_columns
        self.output_column = output_column
        self.num_hash_buckets = num_hash_buckets
        self.num_labels = num_labels
        self.tokens = tokens
        self.numeric_latent_dim = numeric_latent_dim
        self.numeric_hidden_layers = numeric_hidden_layers
        self.output_path = output_path
        self.imputer = None
        self.hpo = None
        self.numeric_columns = []
        self.string_columns = []
        self.hpo = _HPO()
        self.is_explainable = is_explainable

    def check_data_types(self, data_frame: pd.DataFrame) -> None:
        """

        Checks whether a column contains string or numeric data

        :param data_frame:
        :return:
        """
        self.numeric_columns = [c for c in self.input_columns if is_numeric_dtype(data_frame[c])]
        self.string_columns = list(set(self.input_columns) - set(self.numeric_columns))
        self.output_type = 'numeric' if is_numeric_dtype(data_frame[self.output_column]) else 'string'

        logger.debug(
            "Assuming {} numeric input columns: {}".format(len(self.numeric_columns),
                                                           ", ".join(self.numeric_columns)))
        logger.debug("Assuming {} string input columns: {}".format(len(self.string_columns),
                                                                  ", ".join(self.string_columns)))

    @staticmethod
    def _is_categorical(col: pd.Series,
                        n_samples: int = 100,
                        min_value_histogram: float = 0.1) -> bool:
        """

        A heuristic to check whether a column is categorical:
        a column is considered categorical (as opposed to a plain text column) if the least frequent value
        occurs with a frequency of at least ``min_value_histogram``.

        :param col: pandas Series containing strings
        :param n_samples: number of samples used for heuristic (default: 100)
        :min_value_histogram: minimum value in the normalized value histogram (default: 0.1)

        :return: True if the column is categorical according to the heuristic

        """

        return col.sample(n=n_samples, replace=len(col) < n_samples).value_counts(
            normalize=True).min() >= min_value_histogram

    def fit_hpo(self,
                train_df: pd.DataFrame,
                test_df: pd.DataFrame = None,
                hps: dict = None,
                num_evals: int = 10,
                max_running_hours: float = 96.0,
                hpo_run_name: str = None,
                user_defined_scores: list = None,
                num_epochs: int = None,
                patience: int = None,
                test_split: float = .2,
                weight_decay: List[float] = None,
                batch_size: int = 16,
                num_hash_bucket_candidates: List[float] = None,
                tokens_candidates: List[str] = None,
                numeric_latent_dim_candidates: List[int] = None,
                numeric_hidden_layers_candidates: List[int] = None,
                final_fc_hidden_units: List[List[int]] = None,
                learning_rate_candidates: List[float] = None,
                normalize_numeric: bool = True,
                hpo_max_train_samples: int = None,
                ctx: mx.context = get_context()) -> Any:

        """
        Fits an imputer model with hyperparameter optimization. The parameter ranges are searched randomly.

        Grids are specified using the *_candidates arguments (old)
        or with more flexibility via the dictionary hps.

        :param train_df: training data as dataframe
        :param test_df: test data as dataframe; if not provided, a ratio of test_split of the
            training data are used as test data
        :param hps: nested dictionary where hps[global][parameter_name] is list of parameters. Similarly,
            hps[column_name][parameter_name] is a list of parameter values for each input column.
            Further, hps[column_name]['type'] is in ['numeric', 'categorical', 'string'] and is
            inferred if not provided.
        :param num_evals: number of evaluations for random search
        :param max_running_hours: Time before the hpo run is terminated in hours.
        :param hpo_run_name: string to identify the current hpo run.
        :param user_defined_scores: list with entries (Callable, str), where callable is a function
            accepting **kwargs true, predicted, confidence. Allows custom scoring functions.

        Below are parameters of the old implementation, kept to ascertain backwards compatibility.
        :param num_epochs: maximal number of training epochs (default 10)
        :param patience: used for early stopping; after [patience] epochs with no improvement,
            training is stopped. (default 3)
        :param test_split: if no test_df is provided this is the ratio of test data to be held
            separate for determining model convergence
        :param weight_decay: regularizer (default 0)
        :param batch_size (default 16)
        :param num_hash_bucket_candidates: candidates for gridsearch hyperparameter
            optimization (default [2**10, 2**13, 2**15, 2**18, 2**20])
        :param tokens_candidates: candidates for tokenization (default ['words', 'chars'])
        :param numeric_latent_dim_candidates: candidates for latent dimensionality of
            numerical features (default [10, 50, 100])
        :param numeric_hidden_layers_candidates: candidates for number of hidden layers of
        :param final_fc_hidden_units: list of lists w/ dimensions for FC layers after the
            final concatenation (NOTE: for HPO, this expects a list of lists)
        :param learning_rate_candidates: learning rate for stochastic gradient descent (default 4e-4)
            numerical features (default [0, 1, 2])
        :param learning_rate_candidates: candidates for learning rate (default [1e-1, 1e-2, 1e-3])
        :param normalize_numeric: boolean indicating whether or not to normalize numeric values
        :param hpo_max_train_samples: training set size for hyperparameter optimization.
            use is deprecated.
        :param ctx: List of mxnet contexts (if no gpu's available, defaults to [mx.cpu()])
            User can also pass in a list gpus to be used, ex. [mx.gpu(0), mx.gpu(2), mx.gpu(4)]
            This parameter is deprecated.

        :return: pd.DataFrame with with hyper-parameter configurations and results
        """

        # generate dictionary with default hyperparameter settings. Overwrite these defaults
        # with configurations that were passed via the old API where applicable.
        default_hps = dict()
        default_hps['global'] = dict()
        if learning_rate_candidates:
            default_hps['global']['learning_rate'] = learning_rate_candidates
        if weight_decay:
            default_hps['global']['weight_decay'] = weight_decay
        if num_epochs:
            default_hps['global']['num_epochs'] = [num_epochs]

        if patience:
            default_hps['global']['patience'] = [patience]

        if batch_size:
            default_hps['global']['batch_size'] = [batch_size]
        if final_fc_hidden_units:
            default_hps['global']['final_fc_hidden_units'] = final_fc_hidden_units

        default_hps['string'] = {}
        if num_hash_bucket_candidates:
            default_hps['string']['max_tokens'] = num_hash_bucket_candidates

        if tokens_candidates:
            default_hps['string']['tokens'] = [[c] for c in tokens_candidates]

        default_hps['categorical'] = {}
        if num_hash_bucket_candidates:
            default_hps['categorical']['max_tokens'] = num_hash_bucket_candidates

        default_hps['numeric'] = {}
        if normalize_numeric:
            default_hps['numeric']['normalize'] = [normalize_numeric]
        if numeric_latent_dim_candidates:
            default_hps['numeric']['numeric_latent_dim'] = numeric_latent_dim_candidates

        if numeric_hidden_layers_candidates:
            default_hps['numeric']['numeric_hidden_layers'] = numeric_hidden_layers_candidates

        if hps is None:
            hps = {}

        # give parameters in `hps` precedence over default parameters
        parameters_in_both = set(default_hps.keys()).intersection(set(hps.keys()))
        for param in parameters_in_both:
            del default_hps[param]
        hps = merge_dicts(hps, default_hps)

        if user_defined_scores is None:
            user_defined_scores = []

        if test_df is None:
            train_df, test_df = random_split(train_df, [1-test_split, test_split])

        self.check_data_types(train_df)  # infer data types, saved self.string_columns, self.numeric_columns
        self.hpo.tune(train_df, test_df, hps, num_evals, max_running_hours, user_defined_scores, hpo_run_name, self)
        self.save()

        return self

    def fit(self,
            train_df: pd.DataFrame,
            test_df: pd.DataFrame = None,
            ctx: mx.context = get_context(),
            learning_rate: float = 4e-3,
            num_epochs: int = 10,
            patience: int = 3,
            test_split: float = .1,
            weight_decay: float = 0.,
            batch_size: int = 16,
            final_fc_hidden_units: List[int] = None,
            calibrate: bool = True,
            class_weights: dict = None,
            instance_weights: list = None) -> Any:
        """

        Trains and stores imputer model

        :param train_df: training data as dataframe
        :param test_df: test data as dataframe; if not provided, a ratio of test_split of the
                            training data are used as test data
        :param ctx: List of mxnet contexts (if no gpu's available, defaults to [mx.cpu()])
                    User can also pass in a list gpus to be used, ex. [mx.gpu(0), mx.gpu(2), mx.gpu(4)]
        :param learning_rate: learning rate for stochastic gradient descent (default 4e-4)
        :param num_epochs: maximal number of training epochs (default 10)
        :param patience: used for early stopping; after [patience] epochs with no improvement,
                            training is stopped. (default 3)
        :param test_split: if no test_df is provided this is the ratio of test data to be held
                            separate for determining model convergence
        :param weight_decay: regularizer (default 0)
        :param batch_size (default 16)
        :param final_fc_hidden_units: list dimensions for FC layers after the final concatenation
        :param calibrate: Control automatic model calibration
        :param class_weights: Dictionary with labels as keys and weights as values.
                              Weighs each instance's contribution to the likelihood based on the corresponding class.
        :param instance_weights: List of weights for each instance in train_df.
        """

        # add weights to training data if provided
        train_df = self.__add_weights_to_df(train_df, class_weights, instance_weights, in_place=False)

        self.check_data_types(train_df)

        data_encoders = []
        data_columns = []

        if len(self.string_columns) > 0:
            string_feature_column = "ngram_features-" + rand_string(10)
            if self.is_explainable:
                data_encoders += [TfIdfEncoder(input_columns=self.string_columns,
                                               output_column=string_feature_column,
                                               max_tokens=self.num_hash_buckets,
                                               tokens=self.tokens)]
            else:
                data_encoders += [BowEncoder(input_columns=self.string_columns,
                                             output_column=string_feature_column,
                                             max_tokens=self.num_hash_buckets,
                                             tokens=self.tokens)]
            data_columns += [
                BowFeaturizer(field_name=string_feature_column, max_tokens=self.num_hash_buckets)]

        if len(self.numeric_columns) > 0:
            numerical_feature_column = "numerical_features-" + rand_string(10)

            data_encoders += [NumericalEncoder(input_columns=self.numeric_columns,
                                               output_column=numerical_feature_column)]

            data_columns += [
                NumericalFeaturizer(field_name=numerical_feature_column, numeric_latent_dim=self.numeric_latent_dim,
                                    numeric_hidden_layers=self.numeric_hidden_layers)]

        if is_numeric_dtype(train_df[self.output_column]):
            label_column = [NumericalEncoder(self.output_column, normalize=True)]
            logger.debug("Assuming numeric output column: {}".format(self.output_column))
        else:
            label_column = [CategoricalEncoder(self.output_column, max_tokens=self.num_labels)]
            logger.debug("Assuming categorical output column: {}".format(self.output_column))

        # to make consecutive calls to .fit() continue where the previous call finished
        if self.imputer is None:
            self.imputer = Imputer(data_encoders=data_encoders,
                                   data_featurizers=data_columns,
                                   label_encoders=label_column,
                                   output_path=self.output_path)

        self.output_path = self.imputer.output_path

        self.imputer = self.imputer.fit(train_df, test_df, ctx, learning_rate, num_epochs, patience,
                                        test_split,
                                        weight_decay, batch_size,
                                        final_fc_hidden_units=final_fc_hidden_units,
                                        calibrate=calibrate)
        self.save()

        return self

    def predict(self,
                data_frame: pd.DataFrame,
                precision_threshold: float = 0.0,
                imputation_suffix: str = "_imputed",
                score_suffix: str = "_imputed_proba",
                inplace: bool = False):
        """
        Imputes most likely value if it is above a certain precision threshold determined on the
            validation set
        Precision is calculated as part of the `datawig.evaluate_and_persist_metrics` function.

        Returns original dataframe with imputations and respective likelihoods as estimated by
        imputation model; in additional columns; names of imputation columns are that of the label
        suffixed with `imputation_suffix`, names of respective likelihood columns are suffixed
        with `score_suffix`

        :param data_frame:   data frame (pandas)
        :param precision_threshold: double between 0 and 1 indicating precision threshold
        :param imputation_suffix: suffix for imputation columns
        :param score_suffix: suffix for imputation score columns
        :param inplace: add column with imputed values and column with confidence scores to data_frame, returns the
            modified object (True). Create copy of data_frame with additional columns, leave input unmodified (False).
        :return: data_frame original dataframe with imputations and likelihood in additional column
        """
        imputations = self.imputer.predict(data_frame, precision_threshold, imputation_suffix,
                                           score_suffix, inplace=inplace)

        return imputations

    def explain(self, label: str, k: int = 10, label_column: str = None) -> dict:
        """
        Return dictionary with a list of tuples for each explainable input column.
        Each tuple denotes one of the top k features with highest correlation to the label.

        :param label: label value to explain
        :param k: number of explanations for each input encoder to return. If not given, return top 10 explanations.
        :param label_column: name of label column to be explained (optional, defaults to the first available column.)
        """
        if self.imputer is None:
            raise ValueError("Need to call .fit() before")

        return self.imputer.explain(label, k, label_column)

    def explain_instance(self,
                         instance: pd.core.series.Series,
                         k: int = 10,
                         label_column: str = None,
                         label: str = None) -> dict:
        """
        Return dictionary with list of tuples for each explainable input column of the given instance.
        Each entry shows the most highly correlated features to the given label
        (or the top predicted label of not provided).

        :param instance: row of data frame (or dictionary)
        :param k: number of explanations (ngrams) for text inputs
        :param label_column: name of label column to be explained (optional)
        :param label: explain why instance is classified as label, otherwise explain top-label per input
        """
        if self.imputer is None:
            raise ValueError("Need to call .fit() before")

        return self.imputer.explain_instance(instance, k, label_column, label)

    @staticmethod
    def complete(data_frame: pd.DataFrame,
                 precision_threshold: float = 0.0,
                 inplace: bool = False,
                 hpo: bool = False,
                 verbose: int = 0,
                 num_epochs: int = 100,
                 iterations: int = 1):
        """
        Given a dataframe with missing values, this function detects all imputable columns, trains an imputation model
        on all other columns and imputes values for each missing value.
        Several imputation iterators can be run.
        Imputable columns are either numeric columns or non-numeric categorical columns; for determining whether a
            column is categorical (as opposed to a plain text column) we use the following heuristic:
            a non-numeric categorical column should have least 10 times as many rows as there were unique values
        If an imputation model did not reach the precision specified in the precision_threshold parameter for a given
            imputation value, that value will not be imputed; thus depending on the precision_threshold, the returned
            dataframe can still contain some missing values.
        For numeric columns, we do not filter for accuracy.
        :param data_frame: original dataframe
        :param precision_threshold: precision threshold for categorical imputations (default: 0.0)
        :param inplace: whether or not to perform imputations inplace (default: False)
        :param hpo: whether or not to perform hyperparameter optimization (default: False)
        :param verbose: verbosity level, values > 0 log to stdout (default: 0)
        :param num_epochs: number of epochs for each imputation model training (default: 100)
        :param iterations: number of iterations for iterative imputation (default: 1)
        :return: dataframe with imputations
        """

        # TODO: should we expose temporary dir for model serialization to avoid crashes due to not-writable dirs?

        missing_mask = data_frame.copy().isnull()

        if inplace is False:
            data_frame = data_frame.copy()

        if verbose == 0:
            set_stream_log_level("ERROR")

        numeric_columns = [c for c in data_frame.columns if is_numeric_dtype(data_frame[c])]
        string_columns = list(set(data_frame.columns) - set(numeric_columns))
        logger.debug("Assuming numerical columns: {}".format(", ".join(numeric_columns)))

        col_set = set(numeric_columns + string_columns)

        categorical_columns = [col for col in string_columns if SimpleImputer._is_categorical(data_frame[col])]
        logger.debug("Assuming categorical columns: {}".format(", ".join(categorical_columns)))

<<<<<<< HEAD
        for output_col in set(numeric_columns) | set(categorical_columns):
            # train on all input columns but the to-be-imputed one
            input_cols = list(col_set - set([output_col]))

            # train on all observed values
            idx_missing = data_frame[output_col].isnull()

            imputer = SimpleImputer(input_columns=input_cols,
                                    output_column=output_col) \
                .fit(data_frame.loc[~idx_missing, :],
                     patience=5 if output_col in categorical_columns else 20)

            tmp = imputer.predict(data_frame, precision_threshold=precision_threshold)
            data_frame.loc[idx_missing, output_col] = tmp[output_col + "_imputed"]
=======
        for _ in range(iterations):
            for output_col in set(numeric_columns) | set(categorical_columns):
                # train on all input columns but the to-be-imputed one
                input_cols = list(col_set - set([output_col]))

                # train on all observed values
                idx_missing = missing_mask[output_col]

                imputer = SimpleImputer(input_columns=input_cols,
                                        output_column=output_col,
                                        output_path=output_col)
                if hpo:
                    imputer.fit_hpo(data_frame.loc[~idx_missing, :],
                                    patience=5 if output_col in categorical_columns else 20,
                                    num_epochs=100,
                                    final_fc_hidden_units=[[10], [50], [100]])
                else:
                    imputer.fit(data_frame.loc[~idx_missing, :],
                                patience=5 if output_col in categorical_columns else 20,
                                num_epochs=num_epochs,
                                calibrate=False)

                tmp = imputer.predict(data_frame, precision_threshold=precision_threshold)
                data_frame.loc[idx_missing, output_col] = tmp[output_col + "_imputed"]
                shutil.rmtree(output_col)
>>>>>>> 400c698c

        return data_frame

    def save(self):
        """

        Saves model to disk; mxnet module and imputer are stored separately

        """
        self.imputer.save()
        simple_imputer_params = {k: v for k, v in self.__dict__.items() if k not in ['imputer']}
        pickle.dump(simple_imputer_params,
                    open(os.path.join(self.output_path, "simple_imputer.pickle"), "wb"))

    def load_metrics(self) -> Dict[str, Any]:
        """
        Loads various metrics of the internal imputer model, returned as dictionary
        :return: Dict[str,Any]
        """
        assert os.path.isfile(self.imputer.metrics_path), "Metrics File {} not found".format(
            self.imputer.metrics_path)
        metrics = json.load(open(self.imputer.metrics_path))[self.output_column]
        return metrics

    @staticmethod
    def load(output_path: str) -> Any:
        """

        Loads model from output path

        :param output_path: output_path field of trained SimpleImputer model
        :return: SimpleImputer model

        """

        logger.debug("Output path for loading Imputer {}".format(output_path))
        # load pickled model
        simple_imputer_params = pickle.load(
            open(os.path.join(output_path, "simple_imputer.pickle"), "rb"))

        # get constructor args
        constructor_args = inspect.getfullargspec(SimpleImputer.__init__)[0]
        constructor_args = [arg for arg in constructor_args if arg != 'self']

        # get those params that are needed for __init__
        constructor_params = {k: v for k, v in simple_imputer_params.items() if
                              k in constructor_args}
        # instantiate SimpleImputer
        simple_imputer = SimpleImputer(**constructor_params)
        # set all other fields
        for key, value in simple_imputer_params.items():
            if key not in constructor_args:
                setattr(simple_imputer, key, value)

        # set imputer model, only if it exists.
        simple_imputer.imputer = Imputer.load(output_path)

        return simple_imputer

    def load_hpo_model(self, hpo_name: int = None):
        """
        Load model after hyperparameter optimisation has ran. Overwrites local artifacts of self.imputer.

        :param hpo_name: Index of the model to be loaded. Default,
                    load model with highest weighted precision or mean squared error.

        :return: imputer object
        """

        if self.hpo.results is None:
            logger.warn('No hpo run available. Run hpo by calling SimpleImputer.fit_hpo().')
            return

        if hpo_name is None:
            if self.output_type == 'numeric':
                hpo_name = self.hpo.results['mse'].astype(float).idxmin()
                logger.debug("Selecting imputer with minimal mean squared error.")
            else:
                hpo_name = self.hpo.results['precision_weighted'].astype(float).idxmax()
                logger.debug("Selecting imputer with maximal weighted precision.")

        # copy artifacts from hp run to self.output_path
        imputer_dir = self.output_path + str(hpo_name)
        files_to_copy = glob.glob(imputer_dir + '/*.json') + \
                        glob.glob(imputer_dir + '/*.pickle') + \
                        glob.glob(imputer_dir + '/*.params')
        for file_name in files_to_copy:
            shutil.copy(file_name,  self.output_path)

        self.imputer = Imputer.load(self.output_path)

    def __deserialize_confusion_matrix(self) -> np.ndarray:
        """
        Return normalized confusion matrix for trained simple_imputer
        """

        # labels need to be sorted consistently for computation of confusion matrices etc.
        labels = sorted(self.imputer.label_encoders[0].idx_to_token.values())

        # invert normalized empirical confusion matrix for test data
        ids = dict((label, index) for (index, label) in enumerate(labels))
        confusion_matrix_from_file = self.load_metrics()['confusion_matrix']
        confusion_test = np.empty([len(confusion_matrix_from_file), len(confusion_matrix_from_file)])

        # make matrix from nested dictionary that stores the confusion matrix
        for row in confusion_matrix_from_file:
            for entry in row:
                if type(entry) is str:
                    row_idx = ids[entry]
                else:
                    for col in entry:
                        col_idx = ids[col[0]]
                        confusion_test[row_idx, col_idx] = col[1]

        return confusion_test / confusion_test.sum()  # normalize

    def check_for_label_shift(self, target_data: pd.DataFrame) -> dict:

        """
        Detect label shift in the validation data

        :param test_data: data frame that contains labels
        :param target_data: unlabelled data for which predictions are to be generated

        :return: dictionary with labels as keys and weights as values.
        """

        # labels need to be sorted consistently for computation of confusion matrices etc.
        labels = sorted(self.imputer.label_encoders[0].idx_to_token.values())

        imputed_target = self.predict(target_data)  # generate predictions for test and target data
        confusion_test = self.__deserialize_confusion_matrix()

        # compute estimates of label marginals for test and target data
        marginals_test = pd.Series(confusion_test.sum(axis=0), index=labels)
        marginals_target = imputed_target[self.output_column + '_imputed'].value_counts(
            normalize=True, sort=False)[labels]

        # estimate the ratio of marginals and store as dictionary.
        label_weights = np.linalg.solve(confusion_test, marginals_target)
        label_weights_dict = dict((label, max(weight, 0)) for label, weight in zip(labels, label_weights))

        # estimate marginals of true labels
        true_marginals_target = np.diag(marginals_test).dot(label_weights)

        logger.warn('\n\tThe estimated label marginals are ' + str(list(zip(labels, true_marginals_target))) +
                    '\n\tMarginals in the training data are ' + str(list(zip(labels, marginals_test))) +
                    '\n\tReweighing factors for empirical risk minimization' + str(label_weights_dict))

        if np.any(marginals_test < 0):
            logger.warn('\n\tEstimated label marginals are invalid. Proceed with caution.')

        return label_weights_dict

    def __add_weights_to_df(self,
                            df: pd.DataFrame,
                            class_weights: dict = None,
                            instance_weights: list = None,
                            in_place: bool = True) -> pd.DataFrame:
        """
        Add additional column to data frame inplace, with entries provided either
        (1) as dict values in class_dictionary with rows selected on dict keys in weights dictionary
            in correspondence to label_column.
        (2) or as list with weights for each instance

        :param df: input data
        :param class_weights: dictionary with label names and corresponding weights
        :param instance_weights: list of weights for each instance
        :param label_column: name of label column
        :param in_place: If true, append column to df, otherwise create copy.
        """

        # Nothing to do if no weights have been passed.
        if class_weights is None and instance_weights is None:
            return df

        # Check that only one type of weights is provided
        assert (class_weights is None or instance_weights is None), \
            "Please provide class_weights XOR instance_weights."

        if in_place is False:
            df_new = df.copy()
        else:
            df_new = df

        if class_weights is not None:
            df_new[INSTANCE_WEIGHT_COLUMN] = 0.0
            for label, weight in class_weights.items():
                df_new.loc[df_new[self.output_column] == label, INSTANCE_WEIGHT_COLUMN] = weight

        elif instance_weights is not None:
            df_new[INSTANCE_WEIGHT_COLUMN] = instance_weights

        return df_new
<|MERGE_RESOLUTION|>--- conflicted
+++ resolved
@@ -19,38 +19,25 @@
 """
 import glob
 import inspect
-<<<<<<< HEAD
 import json
 import os
 import pickle
 import shutil
-from typing import List, Dict, Any
+from typing import List, Dict, Any, Callable
 
 import mxnet as mx
 import pandas as pd
+import numpy as np
 from pandas.api.types import is_numeric_dtype
 
 from ._hpo import _HPO
 from .column_encoders import BowEncoder, CategoricalEncoder, NumericalEncoder, TfIdfEncoder
 from .imputer import Imputer
 from .mxnet_input_symbols import BowFeaturizer, NumericalFeaturizer
-from .utils import logger, get_context, random_split, rand_string, merge_dicts
-=======
-from typing import List, Dict, Any, Callable
-import mxnet as mx
-import pandas as pd
-import glob
-import shutil
-import numpy as np
-from pandas.api.types import is_numeric_dtype
-
-from ._hpo import _HPO
 from .utils import logger, get_context, random_split, rand_string, flatten_dict, merge_dicts, set_stream_log_level
 from .imputer import Imputer
-from .column_encoders import BowEncoder, CategoricalEncoder, NumericalEncoder, TfIdfEncoder
-from .mxnet_input_symbols import BowFeaturizer, NumericalFeaturizer
 from .iterators import INSTANCE_WEIGHT_COLUMN
->>>>>>> 400c698c
+
 
 
 class SimpleImputer:
@@ -515,22 +502,6 @@
         categorical_columns = [col for col in string_columns if SimpleImputer._is_categorical(data_frame[col])]
         logger.debug("Assuming categorical columns: {}".format(", ".join(categorical_columns)))
 
-<<<<<<< HEAD
-        for output_col in set(numeric_columns) | set(categorical_columns):
-            # train on all input columns but the to-be-imputed one
-            input_cols = list(col_set - set([output_col]))
-
-            # train on all observed values
-            idx_missing = data_frame[output_col].isnull()
-
-            imputer = SimpleImputer(input_columns=input_cols,
-                                    output_column=output_col) \
-                .fit(data_frame.loc[~idx_missing, :],
-                     patience=5 if output_col in categorical_columns else 20)
-
-            tmp = imputer.predict(data_frame, precision_threshold=precision_threshold)
-            data_frame.loc[idx_missing, output_col] = tmp[output_col + "_imputed"]
-=======
         for _ in range(iterations):
             for output_col in set(numeric_columns) | set(categorical_columns):
                 # train on all input columns but the to-be-imputed one
@@ -556,8 +527,7 @@
                 tmp = imputer.predict(data_frame, precision_threshold=precision_threshold)
                 data_frame.loc[idx_missing, output_col] = tmp[output_col + "_imputed"]
                 shutil.rmtree(output_col)
->>>>>>> 400c698c
-
+                
         return data_frame
 
     def save(self):
