# Copyright 2018 Amazon.com, Inc. or its affiliates. All Rights Reserved.
#
# Licensed under the Apache License, Version 2.0 (the "License"). You may not
# use this file except in compliance with the License. A copy of the License
# is located at
#
#     http://aws.amazon.com/apache2.0/
#
# or in the "license" file accompanying this file. This file is distributed on
# an "AS IS" BASIS, WITHOUT WARRANTIES OR CONDITIONS OF ANY KIND, either
# express or implied. See the License for the specific language governing
# permissions and limitations under the License.

"""

DataWig SimpleImputer:
Uses some simple default encoders and featurizers that usually yield decent imputation quality

"""
import pickle
import os
import json
import inspect
from typing import List, Dict, Any, Callable
import itertools
import mxnet as mx
import pandas as pd
import glob
import shutil
from pandas.api.types import is_numeric_dtype
from sklearn.metrics import mean_squared_error, f1_score, precision_score, accuracy_score, recall_score

from ._hpo import _HPO
from .utils import logger, get_context, random_split, rand_string, flatten_dict, merge_dicts
from .imputer import Imputer
from .column_encoders import BowEncoder, CategoricalEncoder, NumericalEncoder, ColumnEncoder, TfIdfEncoder
from .mxnet_input_symbols import BowFeaturizer, NumericalFeaturizer, Featurizer, EmbeddingFeaturizer


class SimpleImputer:
    """

    SimpleImputer model based on n-grams of concatenated strings of input columns and concatenated
    numerical features, if provided.

    Given a data frame with string columns, a model is trained to predict observed values in label
    column using values observed in other columns.

    The model can then be used to impute missing values.

    :param input_columns: list of input column names (as strings)
    :param output_column: output column name (as string)
    :param output_path: path to store model and metrics
    :param num_hash_buckets: number of hash buckets used for the n-gram hashing vectorizer, only
                                used for non-numerical input columns, ignored otherwise
    :param num_labels: number of imputable values considered after, only used for non-numerical
                        input columns, ignored otherwise
    :param tokens: string, 'chars' or 'words' (default 'chars'), determines tokenization strategy
                for n-grams, only used for non-numerical input columns, ignored otherwise
    :param numeric_latent_dim: int, number of latent dimensions for hidden layer of NumericalFeaturizers;
                only used for numerical input columns, ignored otherwise


    Example usage:


    from datawig.simple_imputer import SimpleImputer
    import pandas as pd

    fn_train = os.path.join(datawig_test_path, "resources", "shoes", "train.csv.gz")
    fn_test = os.path.join(datawig_test_path, "resources", "shoes", "test.csv.gz")

    df_train = pd.read_csv(training_data_files)
    df_test = pd.read_csv(testing_data_files)

    output_path = "imputer_model"

    # set up imputer model
    imputer = SimpleImputer( input_columns=['item_name', 'bullet_point'], output_column='brand')

    # train the imputer model
    imputer = imputer.fit(df_train)

    # obtain imputations
    imputations = imputer.predict(df_test)

    """

    def __init__(self,
                 input_columns: List[str],
                 output_column: str,
                 output_path: str = "",
                 num_hash_buckets: int = int(2 ** 15),
                 num_labels: int = 100,
                 tokens: str = 'chars',
                 numeric_latent_dim: int = 100,
                 numeric_hidden_layers: int = 1
                 ) -> None:

        for col in input_columns:
            if not isinstance(col, str):
                raise ValueError("SimpleImputer.input_columns must be str type, was {}".format(type(col)))

        if not isinstance(output_column, str):
            raise ValueError("SimpleImputer.output_column must be str type, was {}".format(type(output_column)))

        self.input_columns = input_columns
        self.output_column = output_column
        self.num_hash_buckets = num_hash_buckets
        self.num_labels = num_labels
        self.tokens = tokens
        self.numeric_latent_dim = numeric_latent_dim
        self.numeric_hidden_layers = numeric_hidden_layers
        self.output_path = output_path
        self.imputer = None
        self.hpo = None
        self.numeric_columns = []
        self.string_columns = []
        self.hpo = _HPO()

    def check_data_types(self, data_frame: pd.DataFrame) -> None:
        """

        Checks whether a column contains string or numeric data

        :param data_frame:
        :return:
        """
        self.numeric_columns = [c for c in self.input_columns if is_numeric_dtype(data_frame[c])]
        self.string_columns = list(set(self.input_columns) - set(self.numeric_columns))
        self.output_type = 'numeric' if is_numeric_dtype(data_frame[self.output_column]) else 'string'

        logger.info(
            "Assuming {} numeric input columns: {}".format(len(self.numeric_columns),
                                                           ", ".join(self.numeric_columns)))
        logger.info("Assuming {} string input columns: {}".format(len(self.string_columns),
                                                                  ", ".join(self.string_columns)))

    @staticmethod
    def _is_categorical(col: pd.Series,
                        n_samples: int = 100,
                        min_value_histogram: float = 0.1) -> bool:
        """

        A heuristic to check whether a column is categorical:
        a column is considered categorical (as opposed to a plain text column) if the least frequent value
        occurs with a frequency of at least ``min_value_histogram``.

        :param col: pandas Series containing strings
        :param n_samples: number of samples used for heuristic (default: 100)
        :min_value_histogram: minimum value in the normalized value histogram (default: 0.1)

        :return: True if the column is categorical according to the heuristic

        """

        return col.sample(n=n_samples, replace=len(col) < n_samples).value_counts(
            normalize=True).min() >= min_value_histogram

    def fit_hpo(self,
                train_df: pd.DataFrame,
                test_df: pd.DataFrame = None,
                hps: dict = None,
                strategy: str = 'random',
                num_evals: int = 10,
                max_running_hours: float = 96.0,
                hpo_run_name: str = None,
                user_defined_scores: list = None,
                num_epochs: int = None,
                patience: int = None,
                test_split: float = .2,
                weight_decay: List[float] = None,
                batch_size: int = 16,
                num_hash_bucket_candidates: List[float] = None,
                tokens_candidates: List[str] = None,
                numeric_latent_dim_candidates: List[int] = None,
                numeric_hidden_layers_candidates: List[int] = None,
                final_fc_hidden_units: List[List[int]] = None,
                learning_rate_candidates: List[float] = None,
                normalize_numeric: bool = True,
                hpo_max_train_samples: int = None,
                ctx: mx.context = get_context()) -> Any:

        """

        Fits an imputer model with gridsearch hyperparameter optimization (hpo)

        Grids are specified using the *_candidates arguments (old)
        or with more flexibility via the dictionary hps.

        :param train_df: training data as dataframe
        :param test_df: test data as dataframe; if not provided, a ratio of test_split of the
            training data are used as test data
        :param hps: nested dictionary where hps[global][parameter_name] is list of parameters. Similarly,
            hps[column_name][parameter_name] is a list of parameter values for each input column.
            Further, hps[column_name]['type'] is in ['numeric', 'categorical', 'string'] and is
            inferred if not provided.
        :param strategy: 'random' for random search or 'grid' for exhaustive search
        :param num_evals: number of evaluations for random search
        :param max_running_hours: Time before the hpo run is terminated in hours.
        :param hpo_run_name: string to identify the current hpo run.
        :param user_defined_scores: list with entries (Callable, str), where callable is a function
            accepting **kwargs true, predicted, confidence. Allows custom scoring functions.

        Below are parameters of the old implementation, kept to ascertain backwards compatibility.
        :param num_epochs: maximal number of training epochs (default 10)
        :param patience: used for early stopping; after [patience] epochs with no improvement,
            training is stopped. (default 3)
        :param test_split: if no test_df is provided this is the ratio of test data to be held
            separate for determining model convergence
        :param weight_decay: regularizer (default 0)
        :param batch_size (default 16)
        :param num_hash_bucket_candidates: candidates for gridsearch hyperparameter
            optimization (default [2**10, 2**13, 2**15, 2**18, 2**20])
        :param tokens_candidates: candidates for tokenization (default ['words', 'chars'])
        :param numeric_latent_dim_candidates: candidates for latent dimensionality of
            numerical features (default [10, 50, 100])
        :param numeric_hidden_layers_candidates: candidates for number of hidden layers of
        :param final_fc_hidden_units: list of lists w/ dimensions for FC layers after the
            final concatenation (NOTE: for HPO, this expects a list of lists)
        :param learning_rate_candidates: learning rate for stochastic gradient descent (default 4e-4)
            numerical features (default [0, 1, 2])
        :param learning_rate_candidates: candidates for learning rate (default [1e-1, 1e-2, 1e-3])
        :param normalize_numeric: boolean indicating whether or not to normalize numeric values
<<<<<<< HEAD
        :param hpo_max_train_samples: training set size for hyperparameter optimization.
            use is deprecated.
        :param ctx: List of mxnet contexts (if no gpu's available, defaults to [mx.cpu()])
            User can also pass in a list gpus to be used, ex. [mx.gpu(0), mx.gpu(2), mx.gpu(4)]
            This parameter is deprecated.s
=======
        :param final_fc_hidden_units: list of lists w/ dimensions for FC layers after the
                            final concatenation (NOTE: for HPO, this expects a list of lists)
        :return: trained SimpleImputer model
        """

        if weight_decay is None:
            weight_decay = [0]

        if num_hash_bucket_candidates is None:
            num_hash_bucket_candidates = [2 ** 10, 2 ** 15, 2 ** 20]

        if tokens_candidates is None:
            tokens_candidates = ['words', 'chars']

        if numeric_latent_dim_candidates is None:
            numeric_latent_dim_candidates = [10, 50, 100]

        if numeric_hidden_layers_candidates is None:
            numeric_hidden_layers_candidates = [0, 1, 2]

        if final_fc_hidden_units is None:
            final_fc_hidden_units = [[100]]

        if learning_rate_candidates is None:
            learning_rate_candidates = [1e-1, 1e-2, 1e-3]

        self.check_data_types(train_df)

        # enable users to define a fixed weight decay
        store_weight_decay = []
        if isinstance(weight_decay, float):
            store_weight_decay.append(weight_decay)
            weight_decay = store_weight_decay

        if len(self.numeric_columns) == 0:
            hps = pd.DataFrame(
                list(itertools.product(num_hash_bucket_candidates, tokens_candidates,
                                       learning_rate_candidates, final_fc_hidden_units)),
                columns=['num_hash_buckets', 'tokens', 'learning_rate', 'final_fc_dim'])

        elif len(self.string_columns) == 0:
            hps = pd.DataFrame(
                list(itertools.product(numeric_latent_dim_candidates, numeric_hidden_layers_candidates,
                                       learning_rate_candidates, final_fc_hidden_units)),
                columns=['numeric_latent_dim', 'numeric_hidden_layers', 'learning_rate', 'final_fc_dim'])
        else:
            hps = pd.DataFrame(
                list(itertools.product(
                    num_hash_bucket_candidates,
                    tokens_candidates,
                    numeric_latent_dim_candidates,
                    numeric_hidden_layers_candidates,
                    learning_rate_candidates,
                    final_fc_hidden_units)),
                columns=['num_hash_buckets', 'tokens', 'numeric_latent_dim', 'numeric_hidden_layers',
                         'learning_rate', 'final_fc_dim'])

        label_column = []

        if is_numeric_dtype(train_df[self.output_column]):
            label_column = [NumericalEncoder(self.output_column, normalize=normalize_numeric)]
            logger.info("Assuming numeric output column: {}".format(self.output_column))
        else:
            label_column = [CategoricalEncoder(self.output_column, max_tokens=self.num_labels)]
            logger.info("Assuming categorical output column: {}".format(self.output_column))

        train_df_hpo, test_df_hpo = random_split(
            train_df.sample(n=min(len(train_df), hpo_max_train_samples)).copy())

        hpo_results = []

        for _, hyper_param in hps.iterrows():

            data_encoders = []
            data_columns = []

            if len(self.string_columns) > 0:
                string_feature_column = "ngram_features-" + rand_string(10)
                data_encoders += [BowEncoder(input_columns=self.string_columns,
                                             output_column=string_feature_column,
                                             max_tokens=hyper_param['num_hash_buckets'],
                                             tokens=hyper_param['tokens'])]
                data_columns += [BowFeaturizer(field_name=string_feature_column,
                                               vocab_size=hyper_param['num_hash_buckets'])]

            if len(self.numeric_columns) > 0:
                numerical_feature_column = "numerical_features-" + rand_string(10)
                data_encoders += [NumericalEncoder(input_columns=self.numeric_columns,
                                                   output_column=numerical_feature_column,
                                                   normalize=normalize_numeric)]
                data_columns += [NumericalFeaturizer(field_name=numerical_feature_column,
                                                     numeric_latent_dim=hyper_param['numeric_latent_dim'],
                                                     numeric_hidden_layers=hyper_param['numeric_hidden_layers'])]

            imputer = Imputer(data_encoders=data_encoders,
                              data_featurizers=data_columns,
                              label_encoders=label_column,
                              output_path=self.output_path)

            imputer.fit(train_df_hpo.copy(),
                        None,
                        ctx,
                        hyper_param['learning_rate'],
                        num_epochs,
                        patience,
                        test_split,
                        weight_decay[0],
                        batch_size)

            _, metrics = imputer.transform_and_compute_metrics(test_df_hpo)

            if is_numeric_dtype(train_df[self.output_column]):
                logger.info(
                    "Trained numerical imputer for hps {} on {} samples, MSE: {}".format(
                        hyper_param.to_dict(), len(train_df_hpo),
                        metrics[self.output_column]))
                hyper_param['mse'] = metrics[self.output_column]
            else:
                logger.info(
                    "Trained categorical imputer for hps {} on {} samples, F1: {}".format(
                        hyper_param.to_dict(), len(train_df_hpo),
                        metrics[self.output_column][
                            'avg_f1']))
                hyper_param['f1'] = metrics[self.output_column]['avg_f1']

            hpo_results.append(hyper_param)

        hpo_results_df = pd.DataFrame(hpo_results)

        if is_numeric_dtype(train_df[self.output_column]):
            best_hps = hpo_results_df.sort_values(by='mse', ascending=True).iloc[0].to_dict()
            logger.info("Best hyperparameters for numerical imputation {}".format(best_hps))
        else:
            best_hps = hpo_results_df.sort_values(by='f1', ascending=False).iloc[0].to_dict()
            logger.info("Best hyperparameters for categorical imputation {}".format(best_hps))

        data_encoders, data_columns = [], []

        if len(self.string_columns) > 0:
            data_encoders = [BowEncoder(input_columns=self.string_columns,
                                        output_column=string_feature_column,
                                        max_tokens=best_hps['num_hash_buckets'],
                                        tokens=best_hps['tokens'])]
            data_columns = [BowFeaturizer(field_name=string_feature_column,
                                          vocab_size=best_hps['num_hash_buckets'])]

        if len(self.numeric_columns) > 0:
            data_encoders += [NumericalEncoder(input_columns=self.numeric_columns,
                                               output_column=numerical_feature_column,
                                               normalize=True)]
            data_columns += [NumericalFeaturizer(field_name=numerical_feature_column,
                                                 numeric_latent_dim=best_hps['numeric_latent_dim'],
                                                 numeric_hidden_layers=best_hps['numeric_hidden_layers']
                                                 )]

        self.imputer = Imputer(data_encoders=data_encoders,
                               data_featurizers=data_columns,
                               label_encoders=label_column,
                               output_path=self.output_path)

        logger.info("Retraining on {} samples".format(len(train_df)))

        self.output_path = self.imputer.output_path

        self.imputer = self.imputer.fit(train_df, test_df, ctx, learning_rate, num_epochs,
                                        patience, test_split, weight_decay[0])
>>>>>>> 0ecd1282

        :return: pd.DataFrame with with hyper-parameter configurations and results
        """

        if hpo_run_name is None:
            hpo_run_name = ""

        # generate dictionary with default hyperparameter settings. Overwrite these defaults
        # with configurations that were passed via the old API where applicable.
        default_hps = dict()
        default_hps['global'] = dict()
        default_hps['global']['learning_rate'] = \
            learning_rate_candidates if learning_rate_candidates is not None else [1e-4, 1e-3]
        default_hps['global']['weight_decay'] = \
            weight_decay if weight_decay is not None else [0, 1e-4]

        default_hps['global']['num_epochs'] = \
            [num_epochs] if num_epochs is not None else [100]
        default_hps['global']['patience'] = \
            [patience] if patience is not None else [5]
        default_hps['global']['batch_size'] = \
            [batch_size] if batch_size is not None else [16]
        default_hps['global']['final_fc_hidden_units'] = \
            final_fc_hidden_units if final_fc_hidden_units is not None else [[], [100]]
        default_hps['global']['concat_columns'] = [True, False]

        default_hps['string'] = {}
        default_hps['string']['max_tokens'] = \
            num_hash_bucket_candidates if num_hash_bucket_candidates is not None else [2 ** 8]
        default_hps['string']['tokens'] = \
            [[cand] for cand in tokens_candidates] if tokens_candidates is not None else [['words']]

        default_hps['categorical'] = {}
        default_hps['categorical']['max_tokens'] = \
            num_hash_bucket_candidates if num_hash_bucket_candidates is not None else [2 ** 8]
        default_hps['categorical']['embed_dim'] = [10]

        default_hps['numeric'] = {}
        default_hps['numeric']['normalize'] = \
            [normalize_numeric] if normalize_numeric is not None else [True]
        default_hps['numeric']['numeric_latent_dim'] = \
            numeric_latent_dim_candidates if numeric_latent_dim_candidates is not None else [10, 50]
        default_hps['numeric']['numeric_hidden_layers'] = \
            numeric_hidden_layers_candidates if numeric_hidden_layers_candidates is not None else [1, 2]

        # parameters for a single column of concatenated strings
        default_hps['concat'] = default_hps['string'].copy()

        if hps is None:
            hps = {}

        if user_defined_scores is None:
            user_defined_scores = []

        if test_df is None:
            train_df, test_df = random_split(train_df, [1-test_split, test_split])

        self.check_data_types(train_df)  # infer data types, saved self.string_columns, self.numeric_columns
        self.hpo.tune(train_df, test_df, hps, strategy, num_evals,
                      max_running_hours, user_defined_scores, hpo_run_name, self)
        self.save()

    def fit(self,
            train_df: pd.DataFrame,
            test_df: pd.DataFrame = None,
            ctx: mx.context = get_context(),
            learning_rate: float = 4e-3,
            num_epochs: int = 10,
            patience: int = 3,
            test_split: float = .1,
            weight_decay: float = 0.,
            batch_size: int = 16,
            final_fc_hidden_units: List[int] = None,
            calibrate: bool = True) -> Any:
        """

        Trains and stores imputer model

        :param train_df: training data as dataframe
        :param test_df: test data as dataframe; if not provided, a ratio of test_split of the
                            training data are used as test data
        :param ctx: List of mxnet contexts (if no gpu's available, defaults to [mx.cpu()])
                    User can also pass in a list gpus to be used, ex. [mx.gpu(0), mx.gpu(2), mx.gpu(4)]
        :param learning_rate: learning rate for stochastic gradient descent (default 4e-4)
        :param num_epochs: maximal number of training epochs (default 10)
        :param patience: used for early stopping; after [patience] epochs with no improvement,
                            training is stopped. (default 3)
        :param test_split: if no test_df is provided this is the ratio of test data to be held
                            separate for determining model convergence
        :param weight_decay: regularizer (default 0)
        :param batch_size (default 16)
        :param final_fc_hidden_units: list dimensions for FC layers after the final concatenation

        """

        if final_fc_hidden_units is None:
            final_fc_hidden_units = [100]

        self.check_data_types(train_df)

        data_encoders = []
        data_columns = []

        if len(self.string_columns) > 0:
            string_feature_column = "ngram_features-" + rand_string(10)
            data_encoders += [BowEncoder(input_columns=self.string_columns,
                                         output_column=string_feature_column,
                                         max_tokens=self.num_hash_buckets,
                                         tokens=self.tokens)]
            data_columns += [
                BowFeaturizer(field_name=string_feature_column, max_tokens=self.num_hash_buckets)]

        if len(self.numeric_columns) > 0:
            numerical_feature_column = "numerical_features-" + rand_string(10)

            data_encoders += [NumericalEncoder(input_columns=self.numeric_columns,
                                               output_column=numerical_feature_column)]

            data_columns += [
                NumericalFeaturizer(field_name=numerical_feature_column, numeric_latent_dim=self.numeric_latent_dim,
                                    numeric_hidden_layers=self.numeric_hidden_layers)]

        label_column = []

        if is_numeric_dtype(train_df[self.output_column]):
            label_column = [NumericalEncoder(self.output_column, normalize=True)]
            logger.info("Assuming numeric output column: {}".format(self.output_column))
        else:
            label_column = [CategoricalEncoder(self.output_column, max_tokens=self.num_labels)]
            logger.info("Assuming categorical output column: {}".format(self.output_column))

        self.imputer = Imputer(data_encoders=data_encoders,
                               data_featurizers=data_columns,
                               label_encoders=label_column,
                               output_path=self.output_path)

        self.output_path = self.imputer.output_path

        self.imputer = self.imputer.fit(train_df, test_df, ctx, learning_rate, num_epochs, patience,
                                        test_split,
                                        weight_decay, batch_size,
                                        final_fc_hidden_units=final_fc_hidden_units,
                                        calibrate=calibrate)
        self.save()

        return self

    def predict(self,
                data_frame: pd.DataFrame,
                precision_threshold: float = 0.0,
                imputation_suffix: str = "_imputed",
                score_suffix: str = "_imputed_proba",
                inplace: bool = False):
        """
        Imputes most likely value if it is above a certain precision threshold determined on the
            validation set
        Precision is calculated as part of the `datawig.evaluate_and_persist_metrics` function.

        Returns original dataframe with imputations and respective likelihoods as estimated by
        imputation model; in additional columns; names of imputation columns are that of the label
        suffixed with `imputation_suffix`, names of respective likelihood columns are suffixed
        with `score_suffix`

        :param data_frame:   data frame (pandas)
        :param precision_threshold: double between 0 and 1 indicating precision threshold
        :param imputation_suffix: suffix for imputation columns
        :param score_suffix: suffix for imputation score columns
        :param inplace: add column with imputed values and column with confidence scores to data_frame, returns the
            modified object (True). Create copy of data_frame with additional columns, leave input unmodified (False).
        :return: data_frame original dataframe with imputations and likelihood in additional column
        """
        imputations = self.imputer.predict(data_frame, precision_threshold, imputation_suffix,
                                           score_suffix, inplace=inplace)

        return imputations

    @staticmethod
    def complete(data_frame: pd.DataFrame,
                 precision_threshold: float = 0.0,
                 inplace: bool = False):
        """
        Given a dataframe with missing values, this function detects all imputable columns, trains an imputation model
        on all other columns and imputes values for each missing value.

        Imputable columns are either numeric columns or non-numeric categorical columns; for determining whether a
            column is categorical (as opposed to a plain text column) we use the following heuristic:
            a non-numeric categorical column should have least 10 times as many rows as there were unique values

        If an imputation model did not reach the precision specified in the precision_threshold parameter for a given
            imputation value, that value will not be imputed; thus depending on the precision_threshold, the returned
            dataframe can still contain some missing values.

        For numeric columns, we do not filter for accuracy.

        :param data_frame: original dataframe
        :param precision_threshold: precision threshold for categorical imputations (default: 0.0)
        :param inplace: whether or not to perform imputations inplace
        :return: dataframe with imputations

        """

        # TODO: should we expose temporary dir for model serialization to avoid crashes due to not-writable dirs?

        if inplace is False:
            data_frame = data_frame.copy()

        numeric_columns = [c for c in data_frame.columns if is_numeric_dtype(data_frame[c])]
        string_columns = list(set(data_frame.columns) - set(numeric_columns))
        logger.info("Assuming numerical columns: {}".format(", ".join(numeric_columns)))

        col_set = set(numeric_columns + string_columns)

        categorical_columns = [col for col in string_columns if SimpleImputer._is_categorical(data_frame[col])]
        logger.info("Assuming categorical columns: {}".format(", ".join(categorical_columns)))

        for output_col in set(numeric_columns) | set(categorical_columns):
            # train on all input columns but the to-be-imputed one
            input_cols = list(col_set - set([output_col]))

            # train on all observed values
            idx_missing = data_frame[output_col].isnull()

            imputer = SimpleImputer(input_columns=input_cols,
                                    output_column=output_col) \
                .fit(data_frame.loc[~idx_missing, :],
                     patience=5 if output_col in categorical_columns else 20)

            tmp = imputer.predict(data_frame, precision_threshold=precision_threshold)
            data_frame.loc[idx_missing, output_col] = tmp[output_col + "_imputed"]

        return data_frame

    def save(self):
        """

        Saves model to disk; mxnet module and imputer are stored separately

        """
        self.imputer.save()
        simple_imputer_params = {k: v for k, v in self.__dict__.items() if k not in ['imputer']}
        pickle.dump(simple_imputer_params,
                    open(os.path.join(self.output_path, "simple_imputer.pickle"), "wb"))

    def load_metrics(self) -> Dict[str, Any]:
        """
        Loads various metrics of the internal imputer model, returned as dictionary
        :return: Dict[str,Any]
        """
        assert os.path.isfile(self.imputer.metrics_path), "Metrics File {} not found".format(
            self.imputer.metrics_path)
        metrics = json.load(open(self.imputer.metrics_path))[self.output_column]
        return metrics

    @staticmethod
    def load(output_path: str) -> Any:
        """

        Loads model from output path

        :param output_path: output_path field of trained SimpleImputer model
        :return: SimpleImputer model

        """

        logger.info("Output path for loading Imputer {}".format(output_path))
        # load pickled model
        simple_imputer_params = pickle.load(
            open(os.path.join(output_path, "simple_imputer.pickle"), "rb"))

        # get constructor args
        constructor_args = inspect.getfullargspec(SimpleImputer.__init__)[0]
        constructor_args = [arg for arg in constructor_args if arg != 'self']

        # get those params that are needed for __init__
        constructor_params = {k: v for k, v in simple_imputer_params.items() if
                              k in constructor_args}
        # instantiate SimpleImputer
        simple_imputer = SimpleImputer(**constructor_params)
        # set all other fields
        for key, value in simple_imputer_params.items():
            if key not in constructor_args:
                setattr(simple_imputer, key, value)

        # set imputer model, only if it exists.
        simple_imputer.imputer = Imputer.load(output_path)

        return simple_imputer

    def load_hpo_model(self, hpo_idx: int = None):
        """
        Load model after hyperparameter optimisation has ran. Overwrites local artifacts of self.imputer.

        :param hpo_idx: Index of the model to be loaded. Default,
                    load model with highest weighted precision or mean squared error.

        :return: imputer object
        """

        if self.hpo.results is None:
            logger.warn('No hpo run available. Run hpo calling SimpleImputer.fit_hpo().')
            return

        if hpo_idx is None:
            if self.output_type == 'numeric':
                hpo_idx = self.hpo.results['mse'].astype(float).idxmax()
            else:
                hpo_idx = self.hpo.results['precision_weighted'].astype(float).idxmax()
            logger.info("Selecting imputer with maximum weighted precision.")

        # copy artifacts from hp run to self.output_path
        imputer_dir = self.output_path + str(hpo_idx)
        files_to_copy = glob.glob(imputer_dir + '/*.json') +\
                        glob.glob(imputer_dir + '/*.pickle') +\
                        glob.glob(imputer_dir + '/*.params')
        for file_name in files_to_copy:
            shutil.copy(file_name,  self.output_path)

        self.imputer = Imputer.load(self.output_path)

        return<|MERGE_RESOLUTION|>--- conflicted
+++ resolved
@@ -222,180 +222,11 @@
             numerical features (default [0, 1, 2])
         :param learning_rate_candidates: candidates for learning rate (default [1e-1, 1e-2, 1e-3])
         :param normalize_numeric: boolean indicating whether or not to normalize numeric values
-<<<<<<< HEAD
         :param hpo_max_train_samples: training set size for hyperparameter optimization.
             use is deprecated.
         :param ctx: List of mxnet contexts (if no gpu's available, defaults to [mx.cpu()])
             User can also pass in a list gpus to be used, ex. [mx.gpu(0), mx.gpu(2), mx.gpu(4)]
             This parameter is deprecated.s
-=======
-        :param final_fc_hidden_units: list of lists w/ dimensions for FC layers after the
-                            final concatenation (NOTE: for HPO, this expects a list of lists)
-        :return: trained SimpleImputer model
-        """
-
-        if weight_decay is None:
-            weight_decay = [0]
-
-        if num_hash_bucket_candidates is None:
-            num_hash_bucket_candidates = [2 ** 10, 2 ** 15, 2 ** 20]
-
-        if tokens_candidates is None:
-            tokens_candidates = ['words', 'chars']
-
-        if numeric_latent_dim_candidates is None:
-            numeric_latent_dim_candidates = [10, 50, 100]
-
-        if numeric_hidden_layers_candidates is None:
-            numeric_hidden_layers_candidates = [0, 1, 2]
-
-        if final_fc_hidden_units is None:
-            final_fc_hidden_units = [[100]]
-
-        if learning_rate_candidates is None:
-            learning_rate_candidates = [1e-1, 1e-2, 1e-3]
-
-        self.check_data_types(train_df)
-
-        # enable users to define a fixed weight decay
-        store_weight_decay = []
-        if isinstance(weight_decay, float):
-            store_weight_decay.append(weight_decay)
-            weight_decay = store_weight_decay
-
-        if len(self.numeric_columns) == 0:
-            hps = pd.DataFrame(
-                list(itertools.product(num_hash_bucket_candidates, tokens_candidates,
-                                       learning_rate_candidates, final_fc_hidden_units)),
-                columns=['num_hash_buckets', 'tokens', 'learning_rate', 'final_fc_dim'])
-
-        elif len(self.string_columns) == 0:
-            hps = pd.DataFrame(
-                list(itertools.product(numeric_latent_dim_candidates, numeric_hidden_layers_candidates,
-                                       learning_rate_candidates, final_fc_hidden_units)),
-                columns=['numeric_latent_dim', 'numeric_hidden_layers', 'learning_rate', 'final_fc_dim'])
-        else:
-            hps = pd.DataFrame(
-                list(itertools.product(
-                    num_hash_bucket_candidates,
-                    tokens_candidates,
-                    numeric_latent_dim_candidates,
-                    numeric_hidden_layers_candidates,
-                    learning_rate_candidates,
-                    final_fc_hidden_units)),
-                columns=['num_hash_buckets', 'tokens', 'numeric_latent_dim', 'numeric_hidden_layers',
-                         'learning_rate', 'final_fc_dim'])
-
-        label_column = []
-
-        if is_numeric_dtype(train_df[self.output_column]):
-            label_column = [NumericalEncoder(self.output_column, normalize=normalize_numeric)]
-            logger.info("Assuming numeric output column: {}".format(self.output_column))
-        else:
-            label_column = [CategoricalEncoder(self.output_column, max_tokens=self.num_labels)]
-            logger.info("Assuming categorical output column: {}".format(self.output_column))
-
-        train_df_hpo, test_df_hpo = random_split(
-            train_df.sample(n=min(len(train_df), hpo_max_train_samples)).copy())
-
-        hpo_results = []
-
-        for _, hyper_param in hps.iterrows():
-
-            data_encoders = []
-            data_columns = []
-
-            if len(self.string_columns) > 0:
-                string_feature_column = "ngram_features-" + rand_string(10)
-                data_encoders += [BowEncoder(input_columns=self.string_columns,
-                                             output_column=string_feature_column,
-                                             max_tokens=hyper_param['num_hash_buckets'],
-                                             tokens=hyper_param['tokens'])]
-                data_columns += [BowFeaturizer(field_name=string_feature_column,
-                                               vocab_size=hyper_param['num_hash_buckets'])]
-
-            if len(self.numeric_columns) > 0:
-                numerical_feature_column = "numerical_features-" + rand_string(10)
-                data_encoders += [NumericalEncoder(input_columns=self.numeric_columns,
-                                                   output_column=numerical_feature_column,
-                                                   normalize=normalize_numeric)]
-                data_columns += [NumericalFeaturizer(field_name=numerical_feature_column,
-                                                     numeric_latent_dim=hyper_param['numeric_latent_dim'],
-                                                     numeric_hidden_layers=hyper_param['numeric_hidden_layers'])]
-
-            imputer = Imputer(data_encoders=data_encoders,
-                              data_featurizers=data_columns,
-                              label_encoders=label_column,
-                              output_path=self.output_path)
-
-            imputer.fit(train_df_hpo.copy(),
-                        None,
-                        ctx,
-                        hyper_param['learning_rate'],
-                        num_epochs,
-                        patience,
-                        test_split,
-                        weight_decay[0],
-                        batch_size)
-
-            _, metrics = imputer.transform_and_compute_metrics(test_df_hpo)
-
-            if is_numeric_dtype(train_df[self.output_column]):
-                logger.info(
-                    "Trained numerical imputer for hps {} on {} samples, MSE: {}".format(
-                        hyper_param.to_dict(), len(train_df_hpo),
-                        metrics[self.output_column]))
-                hyper_param['mse'] = metrics[self.output_column]
-            else:
-                logger.info(
-                    "Trained categorical imputer for hps {} on {} samples, F1: {}".format(
-                        hyper_param.to_dict(), len(train_df_hpo),
-                        metrics[self.output_column][
-                            'avg_f1']))
-                hyper_param['f1'] = metrics[self.output_column]['avg_f1']
-
-            hpo_results.append(hyper_param)
-
-        hpo_results_df = pd.DataFrame(hpo_results)
-
-        if is_numeric_dtype(train_df[self.output_column]):
-            best_hps = hpo_results_df.sort_values(by='mse', ascending=True).iloc[0].to_dict()
-            logger.info("Best hyperparameters for numerical imputation {}".format(best_hps))
-        else:
-            best_hps = hpo_results_df.sort_values(by='f1', ascending=False).iloc[0].to_dict()
-            logger.info("Best hyperparameters for categorical imputation {}".format(best_hps))
-
-        data_encoders, data_columns = [], []
-
-        if len(self.string_columns) > 0:
-            data_encoders = [BowEncoder(input_columns=self.string_columns,
-                                        output_column=string_feature_column,
-                                        max_tokens=best_hps['num_hash_buckets'],
-                                        tokens=best_hps['tokens'])]
-            data_columns = [BowFeaturizer(field_name=string_feature_column,
-                                          vocab_size=best_hps['num_hash_buckets'])]
-
-        if len(self.numeric_columns) > 0:
-            data_encoders += [NumericalEncoder(input_columns=self.numeric_columns,
-                                               output_column=numerical_feature_column,
-                                               normalize=True)]
-            data_columns += [NumericalFeaturizer(field_name=numerical_feature_column,
-                                                 numeric_latent_dim=best_hps['numeric_latent_dim'],
-                                                 numeric_hidden_layers=best_hps['numeric_hidden_layers']
-                                                 )]
-
-        self.imputer = Imputer(data_encoders=data_encoders,
-                               data_featurizers=data_columns,
-                               label_encoders=label_column,
-                               output_path=self.output_path)
-
-        logger.info("Retraining on {} samples".format(len(train_df)))
-
-        self.output_path = self.imputer.output_path
-
-        self.imputer = self.imputer.fit(train_df, test_df, ctx, learning_rate, num_epochs,
-                                        patience, test_split, weight_decay[0])
->>>>>>> 0ecd1282
 
         :return: pd.DataFrame with with hyper-parameter configurations and results
         """
