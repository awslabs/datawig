# Copyright 2018 Amazon.com, Inc. or its affiliates. All Rights Reserved.
#
# Licensed under the Apache License, Version 2.0 (the "License"). You may not
# use this file except in compliance with the License. A copy of the License
# is located at
#
#     http://aws.amazon.com/apache2.0/
#
# or in the "license" file accompanying this file. This file is distributed on
# an "AS IS" BASIS, WITHOUT WARRANTIES OR CONDITIONS OF ANY KIND, either
# express or implied. See the License for the specific language governing
# permissions and limitations under the License.

"""

DataWig Imputer:
Imputes missing values in tables

"""

import glob
import inspect
import itertools
import os
import pickle
import time
from typing import Any, List, Tuple

import mxnet as mx
import numpy as np

import pandas as pd
from mxnet.callback import save_checkpoint
from sklearn.preprocessing import StandardScaler

from . import calibration
from .column_encoders import (CategoricalEncoder, ColumnEncoder,
                              NumericalEncoder, TfIdfEncoder)
from .evaluation import evaluate_and_persist_metrics
from .iterators import ImputerIterDf
from .mxnet_input_symbols import Featurizer
from .utils import (AccuracyMetric, ColumnOverwriteException,
                    LogMetricCallBack, MeanSymbol, get_context, logger,
                    merge_dicts, random_split, timing)


class Imputer:
    """

    Imputer model based on deep learning trained with MxNet

    Given a data frame with string columns, a model is trained to predict observed values in one
    or more column using values observed in other columns. The model can then be used to impute
    missing values.

    :param data_encoders: list of datawig.mxnet_input_symbol.ColumnEncoders,
                            output_column name must match field_name of data_featurizers
    :param data_featurizers: list of Featurizer;
    :param label_encoders: list of CategoricalEncoder or NumericalEncoder
    :param output_path: path to store model and metrics


    """

    def __init__(self,
                 data_encoders: List[ColumnEncoder],
                 data_featurizers: List[Featurizer],
                 label_encoders: List[ColumnEncoder],
                 output_path="") -> None:

        self.ctx = None
        self.module = None
        self.data_encoders = data_encoders

        self.batch_size = 16

        self.data_featurizers = data_featurizers
        self.label_encoders = label_encoders
        self.final_fc_hidden_units = []

        self.train_losses = None
        self.test_losses = None

        self.training_time = 0.
        self.calibration_temperature = None

        self.precision_recall_curves = {}
        self.calibration_info = {}

        self.__class_patterns = None
        # explainability only works for Categorical and Tfidf inputs with a single categorical output column
        self.is_explainable = np.any([isinstance(encoder, CategoricalEncoder) or isinstance(encoder, TfIdfEncoder)
                                      for encoder in self.data_encoders]) and \
                              (len(self.label_encoders) == 1) and \
                              (isinstance(self.label_encoders[0], CategoricalEncoder))

        if len(self.data_featurizers) != len(self.data_encoders):
            raise ValueError("Argument Number of data_featurizers ({}) \
                              must match number of data_encoders ({})".format(len(self.data_encoders), len(self.data_featurizers)))

        for encoder in self.data_encoders:
            encoder_type = type(encoder)
            if not issubclass(encoder_type, ColumnEncoder):
                raise ValueError("Arguments passed as data_encoder must be valid " +
                                 "datawig.column_encoders.ColumnEncoder, was {}".format(
                                     encoder_type))

        for encoder in self.label_encoders:
            encoder_type = type(encoder)
            if encoder_type not in [CategoricalEncoder, NumericalEncoder]:
                raise ValueError("Arguments passed as label_columns must be \
                                 datawig.column_encoders.CategoricalEncoder or NumericalEncoder, \
                                 was {}".format(encoder_type))

        encoder_outputs = [encoder.output_column for encoder in self.data_encoders]

        for featurizer in self.data_featurizers:
            featurizer_type = type(featurizer)
            if not issubclass(featurizer_type, Featurizer):
                raise ValueError("Arguments passed as data_featurizers must be valid \
                                 datawig.mxnet_input_symbols.Featurizer type, \
                                 was {}".format(featurizer_type))

            if featurizer.field_name not in encoder_outputs:
                raise ValueError(
                    "List of encoder outputs [{}] does not contain featurizer input for {}".format(
                        ", ".join(encoder_outputs), featurizer_type))
            # TODO: check whether encoder type matches requirements of featurizer

        # collect names of data and label columns
        input_col_names = [c.field_name for c in self.data_featurizers]
        label_col_names = list(itertools.chain(*[c.input_columns for c in self.label_encoders]))

        if len(set(input_col_names).intersection(set(label_col_names))) != 0:
            raise ValueError("cannot train with label columns that are in the input")

        # if there is no output directory provided, try to write to current dir
        if (output_path == '') or (not output_path):
            output_path = '.'

        self.output_path = output_path

        # if there was no output dir provided, name it to the label (-list) fitted
        if self.output_path == ".":
            label_names = [c.output_column.lower().replace(" ", "_") for c in self.label_encoders]
            self.output_path = "-".join(label_names)

        if not os.path.exists(self.output_path):
            os.makedirs(self.output_path)

        self.module_path = os.path.join(self.output_path, "model")

        self.metrics_path = os.path.join(self.output_path, "fit-test-metrics.json")

    def __check_data(self, data_frame: pd.DataFrame) -> None:
        """
        Checks some aspects of data quality, currently just the label distribution

        Currently checked are:
         - label overlap in training and test data

        if these requirements are not met a warning is raised.

        TODO: more data quality checks; note that in order to avoid unneccessary passes through
        data, some warnings are raised in CategoricalEncoder.fit, too.

        """
        for col_enc in self.label_encoders:

            if not col_enc.is_fitted():
                logger.warning(
                    "Data encoder {} for columns {} is not fitted yet, cannot check data".format(
                        type(col_enc), ", ".join(col_enc.input_columns)))
            elif isinstance(col_enc, CategoricalEncoder):
                values_not_in_test_set = set(col_enc.token_to_idx.keys()) - \
                                         set(data_frame[col_enc.input_columns[0]].unique())
                logger.warning(
                    "Test set does not contain any ocurrences of values [{}] in column [{}], "
                    "consider using a more representative test set.".format(
                        ", ".join(values_not_in_test_set),
                        col_enc.input_columns[0]))

    def fit(self,
            train_df: pd.DataFrame,
            test_df: pd.DataFrame = None,
            ctx: mx.context = get_context(),
            learning_rate: float = 1e-3,
            num_epochs: int = 100,
            patience: int = 3,
            test_split: float = .1,
            weight_decay: float = 0.,
            batch_size: int = 16,
            final_fc_hidden_units: List[int] = None,
            calibrate: bool = True):
        """
        Trains and stores imputer model

        :param train_df: training data as dataframe
        :param test_df: test data as dataframe; if not provided, [test_split] % of the training
                        data are used as test data
        :param ctx: List of mxnet contexts (if no gpu's available, defaults to [mx.cpu()])
                    User can also pass in a list gpus to be used, ex. [mx.gpu(0), mx.gpu(2), mx.gpu(4)]
        :param learning_rate: learning rate for stochastic gradient descent (default 1e-4)
        :param num_epochs: maximal number of training epochs (default 100)
        :param patience: used for early stopping; after [patience] epochs with no improvement,
                        training is stopped. (default 3)
        :param test_split: if no test_df is provided this is the ratio of test data to be held
                        separate for determining model convergence
        :param weight_decay: regularizer (default 0)
        :param batch_size: default 16
        :param final_fc_hidden_units: list of dimensions for the final fully connected layer.
        :param calibrate: whether to calibrate predictions
        :return: trained imputer model
        """
        if final_fc_hidden_units is None:
            final_fc_hidden_units = []

        # make sure the output directory is writable
        assert os.access(self.output_path, os.W_OK), "Cannot write to directory {}".format(
            self.output_path)

        self.batch_size = batch_size
        self.final_fc_hidden_units = final_fc_hidden_units

        self.ctx = ctx
        logger.info('Using [{}] as the context for training'.format(ctx))

        if (train_df is None) or (not isinstance(train_df, pd.core.frame.DataFrame)):
            raise ValueError("Need a non-empty DataFrame for fitting Imputer model")

        if test_df is None:
            train_df, test_df = random_split(train_df, [1.0 - test_split, test_split])

        iter_train, iter_test = self.__build_iterators(train_df, test_df, test_split)

        self.__check_data(test_df)

        self.module = self.__build_module(iter_train)
        self.__fit_module(iter_train, iter_test, learning_rate, num_epochs, patience, weight_decay)

        # Check whether calibration is needed, if so ompute and set internal parameter
        # for temperature scaling that is supplied to self.__predict_mxnet_iter()
        if calibrate is True:
            self.calibrate(iter_test)

        _, metrics = self.__transform_and_compute_metrics_mxnet_iter(iter_test,
                                                                     metrics_path=self.metrics_path)

        for att, att_metric in metrics.items():
            if isinstance(att_metric, dict) and ('precision_recall_curves' in att_metric):
                self.precision_recall_curves[att] = att_metric['precision_recall_curves']

        self.__prune_models()
        self.save()

        if self.is_explainable:
            self.__persist_class_prototypes(iter_train, train_df)

        return self


    def __persist_class_prototypes(self, iter_train, train_df):
        """
        Save mean feature pattern as self.__class_patterns for each label_encoder, for each label, for each data encoder,
        given by the projection of the feature matrix (items by ngrams/categories)
        onto the softmax outputs (items by labels).
        self.__class_patterns is a list of tuples of the form (column_encoder, feature-label-correlation-matrix).
        """

        if len(self.label_encoders) > 1:
            logger.warn('Persisting class prototypes works only for a single output column. '
                        'Choosing ' + str(self.label_encoders[0].output_column) + '.')
        label_name = self.label_encoders[0].output_column

        iter_train.reset()
        p = self.__predict_mxnet_iter(iter_train)[label_name]  # class probabilities for every item (items x labels)

        # center and whiten the class probabilities
        p_normalized = StandardScaler().fit_transform(p)

        # Generate list of data encoders, with features suitable for explanation. Only TfIDf and Categorical supported.
        explainable_data_encoders = []
        explainable_data_encoders_idx = []
        for encoder_idx, encoder in enumerate(self.data_encoders):
            if not (isinstance(encoder, TfIdfEncoder) or isinstance(encoder, CategoricalEncoder)):
                logger.warn("Data encoder type {} incompatible for explaining classes".format(type(encoder)))
            else:
                explainable_data_encoders.append(encoder)
                explainable_data_encoders_idx.append(encoder_idx)

        # encoded representations of training data ([items x features] for every encoded column.)
        X = [enc.transform(train_df).transpose() for enc in explainable_data_encoders]

        # whiten the feature matrix. Centering is not supported for sparse matrices.
        # Doesn't do anything for categorical data where the shape is (1, num_items)
        X_scaled = [StandardScaler(with_mean=False).fit_transform(feature_matrix) for feature_matrix in X]

        # compute correlation between features and labels
        class_patterns = []
        for feature_matrix_scaled, encoder in zip(X_scaled, explainable_data_encoders):
            if isinstance(encoder, TfIdfEncoder):
                # project features onto labels and sum across items
<<<<<<< HEAD
=======
                # We need to limit the columns of feature matrix scaled, such that its number modulo batch size is zero.
                # See also .start_padding in iterators.py.
>>>>>>> ab81cf3c
                class_patterns.append((encoder, feature_matrix_scaled[:, :p_normalized.shape[0]].dot(p_normalized)))
            elif isinstance(encoder, CategoricalEncoder):
                # compute mean class output for all input labels
                class_patterns.append((encoder, np.array(
                        [np.sum(p_normalized[np.where(feature_matrix_scaled[0, :] == category)[0], :], axis=0)
                         for category in encoder.idx_to_token.keys()])))
            else:
                logger.warn("column encoder not supported for explain.")

        self.__class_patterns = class_patterns

    def __get_label_encoder(self, label_column: str = None):
        """
        Given the name of an output column return the corresponding column encoder. Default to first available

        :param label_column: column name for which to return encoder.
        :return: column_encoder
        """

        if label_column is not None:
            label_encoders = [enc for enc in self.label_encoders if enc.output_column == label_column]
            if len(label_encoders) == 0:
                raise ValueError("Could not find label column")
            else:
                label_encoder = label_encoders[0]
        else:
            label_encoder = self.label_encoders[0]

        return label_encoder

    def explain(self, label: str, k: int = 10, label_column: str = None) -> dict:
        """
        Return dictionary with a list of tuples for each explainable input column.
        Each tuple denotes one of the top k features with highest correlation to the label.

        :param label: label value to explain
        :param k: number of explanations for each input encoder to return. If not given, return top 10 explanations.
        :param label_column: name of label column to be explained (optional, defaults to the first available column.)
        """

        if not self.is_explainable:
            raise ValueError("No explainable data encoders available.")

        label_encoder = self.__get_label_encoder(label_column)

        # Check whether to-be-explained label value exists.
        if label not in label_encoder.token_to_idx.keys():
            raise ValueError("Specified label {} not observed in label encoder".format(label))

        # assign index of label value (there can be an additional label column for "unobserved" label.
        label_idx = label_encoder.token_to_idx[label]

        # for each data encoder extract (token_idx, token_idx_correlation_with_label), extract and apply idx2token map.
        feature_dict = dict(explained_label = label)
        for encoder, pattern in self.__class_patterns:
            # extract idx2token mappings
            if isinstance(encoder, CategoricalEncoder):
                idx_tuples = zip(pattern[:, label_idx].argsort()[::-1][:k], sorted(pattern[:, label_idx])[::-1][:k])
                keymap = {i+1: i for i in range(len(encoder.idx_to_token))}
                idx2token_temp = dict((keymap[key], val) for key, val in encoder.idx_to_token.items())
            if isinstance(encoder, TfIdfEncoder):
                idx_tuples = zip(pattern[:, label_idx].argsort()[::-1][:k], sorted(pattern[:, label_idx])[::-1][:k])
                idx2token_temp = encoder.idx_to_token
            feature_dict[encoder.output_column] = [(idx2token_temp[token], weight) for token, weight in idx_tuples]

        return feature_dict

    def explain_instance(self,
                         instance: pd.core.series.Series,
                         k: int = 10,
                         label_column: str = None,
                         label: str = None) -> dict:
        """
        Return dictionary with list of tuples for each explainable input column of the given instance.
        Each entry shows the most highly correlated features to the given label
        (or the top predicted label of not provided).

        :param instance: row of data frame (or dictionary)
        :param k: number of explanations (ngrams) for text inputs
        :param label_column: name of label column to be explained (optional)
        :param label: explain why instance is classified as label, otherwise explain top-label per input
        """

        label_encoder = self.__get_label_encoder(label_column)

        # determine label wrt which to compute correlations, default is global top prediction
        if label is None:
            df_temp = pd.DataFrame([list(instance.values)], columns=list(instance.index))
            label = self.predict(df_temp)[label_encoder.output_column + '_imputed'].values[0]
        else:
            assert label in label_encoder.token_to_idx.keys()

        top_label_idx = label_encoder.token_to_idx[label]

        # encode instance columns
        feature_dict = dict(explained_label = label)
        for encoder, pattern in self.__class_patterns:

            output_col = encoder.output_column
            feature_dict[output_col] = {}

            for input_col in encoder.input_columns:

                token = instance[input_col]
                # token = instance[encoder.input_columns]  # original input

                if isinstance(encoder, TfIdfEncoder):
                    input_encoded = encoder.vectorizer.transform([token]).todense()  # encode
                    projection = input_encoded.dot(pattern)  # project input onto prototypes
                    feature_weights = np.multiply(pattern[:, top_label_idx], input_encoded) # correlation of label/feature
                    ordered_feature_idx = np.argsort(np.multiply(pattern[:, top_label_idx], input_encoded))
                    ordered_feature_idx = ordered_feature_idx.tolist()[0][::-1]

                    feature_dict[output_col] = \
                        [(encoder.idx_to_token[idx], feature_weights[0, idx]) for idx in ordered_feature_idx[:k]]

                elif isinstance(encoder, CategoricalEncoder):
                    input_encoded = encoder.token_to_idx[token] - 1  # starts counting at 1
                    class_weights = pattern[input_encoded]  # correlation of input class with output classes
                    # top_class_idx = np.argmax(class_weights)
                    top_class = label_encoder.idx_to_token[top_label_idx]
                    top_class_weight = pattern[input_encoded, top_label_idx]

                    feature_dict[output_col] = [(token, top_class_weight)]

        return feature_dict


    def __fit_module(self,
                     iter_train: ImputerIterDf,
                     iter_test: ImputerIterDf,
                     learning_rate: float,
                     num_epochs: int,
                     patience: int,
                     weight_decay: float) -> None:
        """

        Trains the mxnet module

        :param learning_rate: learning rate of sgd
        :param num_epochs: maximal number of training epochs
        :param patience: early stopping
        :param weight_decay: regularizer

        """
        metric_name = 'cross-entropy'

        train_cb = LogMetricCallBack([metric_name])
        test_cb = LogMetricCallBack([metric_name], patience=patience)

        def checkpoint(epoch, sym, arg, aux):
            save_checkpoint(self.module_path, epoch, sym, arg, aux)

        start = time.time()
        cross_entropy_metric = MeanSymbol(metric_name)
        accuracy_metrics = [
            AccuracyMetric(name=label_col.output_column, label_index=i) for i, label_col in
            enumerate(self.label_encoders)
        ]
        combined_metric = mx.metric.CompositeEvalMetric(
            metrics=[cross_entropy_metric] + accuracy_metrics)

        with timing("fit model"):
            try:
                self.module.fit(
                    train_data=iter_train,
                    eval_data=iter_test,
                    eval_metric=combined_metric,
                    num_epoch=num_epochs,
                    initializer=mx.init.Xavier(factor_type="in", magnitude=2.34),
                    optimizer='adam',
                    optimizer_params=(('learning_rate', learning_rate), ('wd', weight_decay)),
                    batch_end_callback=[train_cb,
                                        mx.callback.Speedometer(iter_train.batch_size, 20,
                                                                auto_reset=True)],
                    eval_end_callback=test_cb,
                    epoch_end_callback=checkpoint
                )
            except StopIteration:
                # catch the StopIteration exception thrown when early stopping condition is reached
                # this is ugly but the only way to use module api and have early stopping
                logger.info("Stopping training, patience reached")
                pass

        self.training_time = time.time() - start
        self.train_losses, self.test_losses = train_cb.metrics[metric_name], test_cb.metrics[
            metric_name]

    def __build_module(self, iter_train: ImputerIterDf) -> mx.mod.Module:
        mod = _MXNetModule(self.ctx, self.label_encoders, self.data_featurizers, self.final_fc_hidden_units)
        return mod(iter_train)

    def __build_iterators(self,
                          train_df: pd.DataFrame,
                          test_df: pd.DataFrame,
                          test_split: float) -> Tuple[ImputerIterDf, ImputerIterDf]:
        """

        Builds iterators from data frame

        :param train_df: training data as pandas DataFrame
        :param test_df: test data, can be None
        :param test_split: test data split, used if test_df is None
        :return: train and test iterators for mxnet model

        """

        # if this is a pandas df
        if not isinstance(train_df, pd.core.frame.DataFrame):
            raise ValueError("Only pandas data frames are supported")

        if (test_df is not None) & (not isinstance(test_df, pd.core.frame.DataFrame)):
            raise ValueError("Only pandas data frames are supported")

        input_col_names = [c.field_name for c in self.data_featurizers]
        label_col_names = list(itertools.chain(*[c.input_columns for c in self.label_encoders]))

        missing_columns = set(input_col_names + label_col_names) - set(train_df.columns)

        if len(missing_columns) > 0:
            ValueError("Training DataFrame does not contain required column {}".format(missing_columns))

        for encoder in self.label_encoders:
            if not encoder.is_fitted():
                encoder_type = type(encoder)
                logger.info("Fitting label encoder {} on {} rows \
                            of training data".format(encoder_type, len(train_df)))
                encoder.fit(train_df)

        # discard all rows which contain labels that will not be learned/predicted
        train_df = self.__drop_missing_labels(train_df, how='all')

        # if there is no test data set provided, split one off the training data
        if test_df is None:
            train_df, test_df = random_split(train_df, [1.0 - test_split, test_split])

        test_df = self.__drop_missing_labels(test_df, how='all')

        logger.info("Train: {}, Test: {}".format(len(train_df), len(test_df)))

        for encoder in self.data_encoders:
            if not encoder.is_fitted():
                encoder_type = type(encoder)
                logger.info(
                    "Fitting data encoder {} on columns {} and {} rows of training data".format(
                        encoder_type, ", ".join(encoder.input_columns), len(train_df)))

                encoder.fit(train_df)

        logger.info("Building Train Iterator with {} elements".format(len(train_df)))
        iter_train = ImputerIterDf(
            data_frame=train_df,
            data_columns=self.data_encoders,
            label_columns=self.label_encoders,
            batch_size=self.batch_size
        )

        logger.info("Building Test Iterator with {} elements".format(len(test_df)))
        iter_test = ImputerIterDf(
            data_frame=test_df,
            data_columns=iter_train.data_columns,
            label_columns=iter_train.label_columns,
            batch_size=self.batch_size
        )

        return iter_train, iter_test

    def __transform_mxnet_iter(self, mxnet_iter: ImputerIterDf) -> dict:
        """
        Imputes values given an mxnet iterator (see iterators)

        :param mxnet_iter:  iterator, see ImputerIter in iterators.py
        :return: dict of {'column_name': list} where list contains the string predictions

        """
        labels, model_outputs = zip(*self.__predict_mxnet_iter(mxnet_iter).items())
        predictions = {}
        for col_enc, label, model_output in zip(mxnet_iter.label_columns, labels, model_outputs):
            if isinstance(col_enc, CategoricalEncoder):
                predictions[label] = col_enc.decode(pd.Series(model_output.argmax(axis=1)))
            elif isinstance(col_enc, NumericalEncoder):
                predictions[label] = model_output
        return predictions

    @staticmethod
    def __filter_predictions(predictions: list,
                             precision_threshold: float) -> dict:
        """
        Filter predictions such that all items with precision below threshold are disregarded.

        :param predictions: list of lists with a single tuple with predictions and their softmax score
        :param precision_threshold: threshold below which predictions are disregarded.
        :return: filtered predictions: list of predictions that above the threshold.
        """

        filtered_predictions = []
        for prediction in predictions:
            if prediction[0][1] > precision_threshold:
                filtered_predictions.append(prediction[0])
            else:
                filtered_predictions.append(())

        return filtered_predictions

    def __predict_above_precision_mxnet_iter(self,
                                             mxnet_iter: ImputerIterDf,
                                             precision_threshold: float = 0.95) -> dict:
        """
        Imputes values only if predictions are above certain precision threshold,
            determined on test set during fit

        :param mxnet_iter: iterator, see ImputerIter in iterators.py
        :param precision_threshold: don't predict if predicted class probability is below
            this precision threshold
        :return: dict of {'column_name': array}, array is a numpy array of shape samples-by-labels

        """
        predictions = self.__predict_top_k_mxnet_iter(mxnet_iter, top_k=1)
        for col_enc, att in zip(self.label_encoders, predictions.keys()):
            if isinstance(col_enc, CategoricalEncoder):
                predictions[att] = self.__filter_predictions(predictions[att], precision_threshold)
            else:
                logger.info("Precision filtering only for CategoricalEncoder returning \
                            {} unfiltered".format(att))
                predictions[att] = predictions[att]

        return predictions

    def __predict_mxnet_iter(self, mxnet_iter):
        """
        Returns the probabilities for each class
        :param mxnet_iter:  iterator, see ImputerIter in iterators.py
        :return: dict of {'column_name': array}, array is a numpy array of shape samples-by-labels
        """
        if not self.module.for_training:
            self.module.bind(data_shapes=mxnet_iter.provide_data,
                             label_shapes=mxnet_iter.provide_label)
        # FIXME: truncation to [:mxnet_iter.start_padding_idx] because of having to set last_batch_handle to discard.
        # truncating bottom rows for each output module while preserving all the columns
        mod_output = [o.asnumpy()[:mxnet_iter.start_padding_idx, :] for o in
                      self.module.predict(mxnet_iter)[1:]]
        output = {}
        for label_encoder, pred in zip(mxnet_iter.label_columns, mod_output):
            if isinstance(label_encoder, NumericalEncoder):
                output[label_encoder.output_column] = label_encoder.decode(pred)
            else:
                # apply temperature scaling calibration if a temperature was fit.
                if self.calibration_temperature is not None:
                    pred = calibration.calibrate(pred, self.calibration_temperature)
                output[label_encoder.output_column] = pred
        return output

    def __predict_top_k_mxnet_iter(self, mxnet_iter, top_k=5):
        """
        For categorical outputs, returns tuples of (label, probability) for the top_k most likely
        predicted classes
        For numerical outputs, returns just prediction

        :param mxnet_iter:  iterator, see ImputerIter in iterators.py
        :return: dict of {'column_name': list} where list is a list of (label, probability)
                    tuples or numerical values

        """
        col_enc_att_probas = zip(mxnet_iter.label_columns,
                                 *zip(*self.__predict_mxnet_iter(mxnet_iter).items()))
        top_k_predictions = {}
        for col_enc, att, probas in col_enc_att_probas:
            if isinstance(col_enc, CategoricalEncoder):
                top_k_predictions[att] = []
                for pred in probas:
                    top_k_pred_idx = pred.argsort()[-top_k:][::-1]
                    label_proba_tuples = [(col_enc.decode_token(idx), pred[idx]) for idx in
                                          top_k_pred_idx]
                    top_k_predictions[att].append(label_proba_tuples)
            else:
                logger.info(
                    "Top-k only for CategoricalEncoder, dropping {}, {}".format(att, type(col_enc)))
                top_k_predictions[att] = probas

        return top_k_predictions

    def __transform_and_compute_metrics_mxnet_iter(self,
                                                   mxnet_iter: ImputerIterDf,
                                                   metrics_path: str = None) -> Tuple[dict, dict]:
        """

        Returns predictions and metrics (average and per class)

        :param mxnet_iter:
        :param metrics_path: if not None and exists, metrics are serialized as json to this path.
        :return: predictions and metrics

        """
        # get thresholded predictions for predictions and standard metrics
        mxnet_iter.reset()
        all_predictions = self.__transform_mxnet_iter(mxnet_iter)
        # reset iterator, compute probabilistic outputs for all classes for precision/recall curves
        mxnet_iter.reset()
        all_predictions_proba = self.__predict_mxnet_iter(mxnet_iter)
        mxnet_iter.reset()
        true_labels_idx_array = mx.nd.concat(
            *[mx.nd.concat(*[l for l in b.label], dim=1) for b in mxnet_iter],
            dim=0
        )
        true_labels_string = {}
        true_labels_idx = {}
        predictions_categorical = {}
        predictions_categorical_proba = {}

        predictions_numerical = {}
        true_labels_numerical = {}

        for l_idx, col_enc in enumerate(mxnet_iter.label_columns):
             # pylint: disable=invalid-sequence-index
            n_predictions = len(all_predictions[col_enc.output_column])
            if isinstance(col_enc, CategoricalEncoder):
                predictions_categorical[col_enc.output_column] = all_predictions[
                    col_enc.output_column]
                predictions_categorical_proba[col_enc.output_column] = all_predictions_proba[
                    col_enc.output_column]
                attribute = col_enc.output_column
                true_labels_idx[attribute] = true_labels_idx_array[:n_predictions, l_idx].asnumpy()
                true_labels_string[attribute] = [col_enc.decode_token(idx) for idx in
                                                 true_labels_idx[attribute]]
            elif isinstance(col_enc, NumericalEncoder):
                true_labels_numerical[col_enc.output_column] = \
                    true_labels_idx_array[:n_predictions, l_idx].asnumpy()
                predictions_numerical[col_enc.output_column] = \
                    all_predictions[col_enc.output_column]

        metrics = evaluate_and_persist_metrics(true_labels_string,
                                               true_labels_idx,
                                               predictions_categorical,
                                               predictions_categorical_proba,
                                               metrics_path,
                                               None,
                                               true_labels_numerical,
                                               predictions_numerical)

        return merge_dicts(predictions_categorical, predictions_numerical), metrics

    def transform(self, data_frame: pd.DataFrame) -> dict:
        """
        Imputes values given an mxnet iterator (see iterators)
        :param data_frame:  pandas data frame (pandas)
        :return: dict of {'column_name': list} where list contains the string predictions
        """
        mxnet_iter = self.__mxnet_iter_from_df(data_frame)
        return self.__transform_mxnet_iter(mxnet_iter)

    def predict(self,
                data_frame: pd.DataFrame,
                precision_threshold: float = 0.0,
                imputation_suffix: str = "_imputed",
                score_suffix: str = "_imputed_proba",
                inplace: bool = False) -> pd.DataFrame:
        """
        Computes imputations for numerical or categorical values

        For categorical imputations, most likely values are imputed if values are above a certain
        precision threshold computed on the validation set
        Precision is calculated as part of the `datawig.evaluate_and_persist_metrics` function.

        For numerical imputations, no thresholding is applied.

        Returns original dataframe with imputations and respective likelihoods as estimated by
        imputation model in additional columns; names of imputation columns are that of the label
        suffixed with `imputation_suffix`, names of respective likelihood columns are suffixed with
        `score_suffix`

        :param data_frame:   pandas data_frame
        :param precision_threshold: double between 0 and 1 indicating precision threshold for each
                                    imputation
        :param imputation_suffix: suffix for imputation columns
        :param score_suffix: suffix for imputation score columns
        :param inplace: whether to add columns to passed DataFrame.
        :return: original dataframe with imputations and their likelihoods in additional columns
        """

        if not inplace:
            data_frame = data_frame.copy()

        numerical_outputs = list(
            itertools.chain(
                *[c.input_columns for c in self.label_encoders if isinstance(c, NumericalEncoder)]))

        predictions = self.predict_above_precision(data_frame, precision_threshold).items()
        for label, imputations in predictions:
            imputation_col = label + imputation_suffix
            if data_frame.columns.contains(imputation_col):
                raise ColumnOverwriteException(
                    "DataFrame contains column {}; remove column and try again".format(
                        imputation_col))

            if label not in numerical_outputs:
                imputation_proba_col = label + score_suffix
                if data_frame.columns.contains(imputation_proba_col):
                    raise ColumnOverwriteException(
                        "DataFrame contains column {}; remove column and try again".format(
                            imputation_proba_col))

                imputed_values, imputed_value_scores = [], []
                for imputation_above_precision_threshold in imputations:
                    if not imputation_above_precision_threshold:
                        imputed_value, imputed_value_score = "", np.nan
                    else:
                        imputed_value, imputed_value_score = imputation_above_precision_threshold
                    imputed_values.append(imputed_value)
                    imputed_value_scores.append(imputed_value_score)

                data_frame[imputation_col] = imputed_values
                data_frame[imputation_proba_col] = imputed_value_scores

            elif label in numerical_outputs:
                data_frame[imputation_col] = imputations

        return data_frame

    def predict_proba(self, data_frame: pd.DataFrame) -> dict:
        """
        Returns the probabilities for each class
        :param data_frame:  data frame
        :return: dict of {'column_name': array}, array is a numpy array of shape samples-by-labels
        """
        mxnet_iter = self.__mxnet_iter_from_df(data_frame)
        return self.__predict_mxnet_iter(mxnet_iter)

    def predict_above_precision(self, data_frame: pd.DataFrame, precision_threshold=0.95) -> dict:
        """
        Returns the probabilities for each class, filtering out predictions below the precision threshold.

        :param data_frame:  data frame
        :param precision_threshold: don't predict if predicted class probability is below this
                                        precision threshold
        :return: dict of {'column_name': array}, array is a numpy array of shape samples-by-labels

        """
        mxnet_iter = self.__mxnet_iter_from_df(data_frame)
        return self.__predict_above_precision_mxnet_iter(mxnet_iter,
                                                         precision_threshold=precision_threshold)

    def predict_proba_top_k(self, data_frame: pd.DataFrame, top_k: int = 5) -> dict:
        """

        Returns tuples of (label, probability) for the top_k most likely predicted classes

        :param data_frame:  pandas data frame
        :param top_k: number of most likely predictions to return
        :return: dict of {'column_name': list} where list is a list of (label, probability) tuples

        """
        mxnet_iter = self.__mxnet_iter_from_df(data_frame)
        return self.__predict_top_k_mxnet_iter(mxnet_iter, top_k)

    def transform_and_compute_metrics(self, data_frame: pd.DataFrame, metrics_path=None) -> dict:
        """

        Returns predictions and metrics (average and per class)

        :param data_frame:  data frame
        :param metrics_path: if not None and exists, metrics are serialized as json to this path.
        :return:
        """
        for col_enc in self.label_encoders:
            if col_enc.input_columns[0] not in data_frame.columns:
                raise ValueError(
                    "Cannot compute metrics: Label Column {} not found in \
                    input DataFrame with columns {}".format(col_enc.output_column, ", ".join(data_frame.columns)))

        mxnet_iter = self.__mxnet_iter_from_df(data_frame)
        return self.__transform_and_compute_metrics_mxnet_iter(mxnet_iter,
                                                               metrics_path=metrics_path)

    def __drop_missing_labels(self, data_frame: pd.DataFrame, how='all') -> pd.DataFrame:
        """

        Drops rows of data frame that contain missing labels

        :param data_frame: pandas data frame
        :param how: ['all', 'any'] whether to drop rows if all labels are missing or if just
                    any label is missing
        :return: pandas DataFrame

        """
        n_samples = len(data_frame)
        missing_idx = -1
        for col_enc in self.label_encoders:
            if isinstance(col_enc, CategoricalEncoder):
                # for CategoricalEncoders, exclude rows that are either nan or not in the
                # token_to_idx mapping
                col_missing_idx = data_frame[col_enc.input_columns[0]].isna() | \
                                  ~data_frame[col_enc.input_columns[0]].isin(
                                      col_enc.token_to_idx.keys())
            elif isinstance(col_enc, NumericalEncoder):
                # for NumericalEncoders, exclude rows that are nan
                col_missing_idx = data_frame[col_enc.input_columns[0]].isna()

            logger.info("Detected {} rows with missing labels \
                        for column {}".format(col_missing_idx.sum(), col_enc.input_columns[0]))

            if missing_idx == -1:
                missing_idx = col_missing_idx
            elif how == 'all':
                missing_idx = missing_idx & col_missing_idx
            elif how == 'any':
                missing_idx = missing_idx | col_missing_idx

        logger.info("Dropping {}/{} rows".format(missing_idx.sum(), n_samples))

        return data_frame.loc[~missing_idx, :]

    def __prune_models(self):
        """

        Removes all suboptimal models from output directory

        """
        best_model = glob.glob(self.module_path + "*{}.params".format(self.__get_best_epoch()))
        logger.info("Keeping {}".format(best_model[0]))
        worse_models = set(glob.glob(self.module_path + "*.params")) - set(best_model)
        # remove worse models
        for worse_epoch in worse_models:
            logger.info("Deleting {}".format(worse_epoch))
            os.remove(worse_epoch)

    def __get_best_epoch(self):
        """

        Retrieves the best epoch, i.e. the minimum of the test_losses

        :return: best epoch
        """
        return sorted(enumerate(self.test_losses), key=lambda x: x[1])[0][0]

    def save(self):
        """

        Saves model to disk, except mxnet module which is stored separately during fit

        """
        # save all params but the mxnet module
        params = {k: v for k, v in self.__dict__.items() if k != 'module'}
        pickle.dump(params, open(os.path.join(self.output_path, "imputer.pickle"), "wb"))

    @staticmethod
    def load(output_path: str) -> Any:
        """

        Loads model from output path

        :param output_path: output_path field of trained Imputer model
        :return: imputer model

        """

        logger.info("Output path for loading Imputer {}".format(output_path))
        params = pickle.load(open(os.path.join(output_path, "imputer.pickle"), "rb"))
        imputer_signature = inspect.getfullargspec(Imputer.__init__)[0]
        # get constructor args
        constructor_args = {p: params[p] for p in imputer_signature if p != 'self'}
        non_constructor_args = {p: params[p] for p in params.keys() if
                                p not in ['self'] + list(constructor_args.keys())}

        # use all relevant fields to instantiate Imputer
        imputer = Imputer(**constructor_args)
        # then set all other args
        for arg, value in non_constructor_args.items():
            setattr(imputer, arg, value)

        # the module path must be updated when loading the Imputer, too
        imputer.module_path = os.path.join(output_path, 'model')
        imputer.output_path = output_path
        ctx = imputer.ctx

        logger.info("Loading mxnet model from {}".format(imputer.module_path))
        # deserialize mxnet module
        imputer.module = mx.module.Module.load(
            imputer.module_path,
            imputer.__get_best_epoch(),
            context=ctx,
            data_names=[s.field_name for s in imputer.data_featurizers],
            label_names=[s.output_column for s in imputer.label_encoders]
        )
        return imputer

    def __mxnet_iter_from_df(self, data_frame: pd.DataFrame) -> ImputerIterDf:
        """

        Transforms dataframe into imputer iterator for mxnet

        :param data_frame: pandas DataFrame
        :return: ImputerIterDf
        """
        return ImputerIterDf(
            data_frame=data_frame,
            data_columns=self.data_encoders,
            label_columns=self.label_encoders,
            batch_size=self.batch_size
        )

    def calibrate(self, test_iter: ImputerIterDf):
        """
        Cecks model calibration and fits temperature scaling.
        If the fit improves model calibration, the temperature parameter is assigned
        as property to self and used for all further predictions in self.predict_mxnet_iter().
        Saves calibration information to dictionary.

        :param test_iter: iterator, see ImputerIter in iterators.py
        :return: None
        """

        test_iter.reset()
        proba = self.__predict_mxnet_iter(test_iter)

        test_iter.reset()
        labels = mx.nd.concat(*[mx.nd.concat(*[l for l in b.label], dim=1) for b in test_iter], dim=0)

        if len(test_iter.label_columns) != 1:
            logger.warning('Aborting calibration. Can only calibrate one output column.')
            return

        output_label = test_iter.label_columns[0].output_column
        n_labels = proba[output_label].shape[0]

        scores = proba[output_label]
        labels = labels.asnumpy().squeeze()[:n_labels]

        ece_pre = calibration.compute_ece(scores, labels)
        self.calibration_info['ece_pre'] = ece_pre
        self.calibration_info['reliability_pre'] = calibration.reliability(scores, labels)
        logger.info('Expected calibration error: {:.1f}%'.format(100*ece_pre))

        temperature = calibration.fit_temperature(scores, labels)
        ece_post = calibration.compute_ece(scores, labels, temperature)
        self.calibration_info['ece_post'] = ece_post
        logger.info('Expected calibration error after calibration: {:.1f}%'.format(100*ece_post))

        # check whether calibration improves at all and apply
        if ece_pre - ece_post > 0:
            self.calibration_info['reliability_post'] = calibration.reliability(
                calibration.calibrate(scores, temperature), labels)
            self.calibration_info['ece_post'] = calibration.compute_ece(scores, labels, temperature)
            self.calibration_temperature = temperature


class _MXNetModule:
    def __init__(
            self,
            ctx: mx.context,
            label_encoders: List[ColumnEncoder],
            data_featurizers: List[Featurizer],
            final_fc_hidden_units: List[int]
    ):
        """
        Wrapper of internal DataWig MXNet module

        :param ctx: MXNet execution context
        :param label_encoders: list of label column encoders
        :param data_featurizers: list of data featurizers
        :param final_fc_hidden_units: list of number of hidden parameters
        """
        self.ctx = ctx
        self.data_featurizers = data_featurizers
        self.label_encoders = label_encoders
        self.final_fc_hidden_units = final_fc_hidden_units

    def __call__(self, iter_train: ImputerIterDf) -> mx.mod.Module:
        """
        Given a training iterator, build MXNet module and return it

        :param iter_train: Training data iterator
        :return: mx.mod.Module
        """

        predictions, loss = self.__make_loss()

        logger.info("Building output symbols")
        output_symbols = []
        for col_enc, output in zip(self.label_encoders, predictions):
            output_symbols.append(
                mx.sym.BlockGrad(output, name="pred-{}".format(col_enc.output_column)))

        mod = mx.mod.Module(
            mx.sym.Group([loss] + output_symbols),
            context=self.ctx,
            data_names=[name for name, dim in iter_train.provide_data],
            label_names=[name for name, dim in iter_train.provide_label]
        )
        mod.bind(data_shapes=iter_train.provide_data, label_shapes=iter_train.provide_label)

        return mod

    @staticmethod
    def __make_categorical_loss(latents: mx.symbol,
                                label_field_name: str,
                                num_labels: int,
                                final_fc_hidden_units: List[int] = None) -> Tuple[Any, Any]:
        """
        Generate output symbol for categorical loss

        :param latents: MxNet symbol containing the concantenated latents from all featurizers
        :param label_field_name: name of the label column
        :param num_labels: number of labels contained in the label column (for prediction)
        :param final_fc_hidden_units: list of dimensions for the final fully connected layer.
                                The length of this list corresponds to the number of FC
                                layers, and the contents of the list are integers with
                                corresponding hidden layer size.
        :return: mxnet symbols for predictions and loss
        """

        fully_connected = None
        if len(final_fc_hidden_units) == 0:
            # generate prediction symbol
            fully_connected = mx.sym.FullyConnected(
                data=latents,
                num_hidden=num_labels,
                name="label_{}".format(label_field_name))
        else:
            layer_size = final_fc_hidden_units
            with mx.name.Prefix("label_{}".format(label_field_name)):
                for i, layer in enumerate(layer_size):
                    if i == len(layer_size) - 1:
                        fully_connected = mx.sym.FullyConnected(
                            data=latents,
                            num_hidden=layer)
                    else:
                        latents = mx.sym.FullyConnected(
                            data=latents,
                            num_hidden=layer)

        pred = mx.sym.softmax(fully_connected)
        label = mx.sym.Variable(label_field_name)

        # assign to 0.0 the label values larger than number of classes so that they
        # do not contribute to the loss

        logger.info("Building output of label {} with {} classes \
                     (including missing class)".format(label, num_labels))

        num_labels_vec = label * 0.0 + num_labels
        indices = mx.sym.broadcast_lesser(label, num_labels_vec)
        label = label * indices

        # goes from (batch, 1) to (batch,) as it is required for softmax output
        label = mx.sym.split(label, axis=1, num_outputs=1, squeeze_axis=1)

        # mask entries when label is 0 (missing value)
        missing_labels = mx.sym.zeros_like(label)
        positive_mask = mx.sym.broadcast_greater(label, missing_labels)

        # compute the cross entropy only when labels are positive
        cross_entropy = mx.sym.pick(mx.sym.log_softmax(fully_connected), label) * -1 * positive_mask

        # normalize the cross entropy by the number of positive label
        num_positive_indices = mx.sym.sum(positive_mask)
        cross_entropy = mx.sym.broadcast_div(cross_entropy, num_positive_indices + 1.0)

        # todo because MakeLoss normalize even with normalization='null' argument is used,
        # we have to multiply by batch_size here
        batch_size = mx.sym.sum(mx.sym.ones_like(label))
        cross_entropy = mx.sym.broadcast_mul(cross_entropy, batch_size)

        return pred, cross_entropy

    @staticmethod
    def __make_numerical_loss(latents: mx.symbol, label_field_name: str) -> Tuple[Any, Any]:
        """
        Generate output symbol for univariate numeric loss

        :param latents:
        :param label_field_name:
        :return: mxnet symbols for predictions and loss
        """

        # generate prediction symbol
        pred = mx.sym.FullyConnected(
            data=latents,
            num_hidden=1,
            name="label_{}".format(label_field_name))

        target = mx.sym.Variable(label_field_name)

        # squared loss
        loss = mx.sym.sum((pred - target) ** 2.0)

        return pred, loss

    def __make_loss(self, eps: float = 1e-5) -> Tuple[Any, Any]:

        logger.info("Concatenating all {} latent symbols".format(len(self.data_featurizers)))

        unique_input_field_names = set([feat.field_name for feat in self.data_featurizers])
        if len(unique_input_field_names) < len(self.data_featurizers):
            raise ValueError("Input fields of Featurizers outputs of ColumnEncoders must be unique but \
                there were duplicates in {}, consider \
                explicitly providing output column names to ColumnEncoders".format(", ".join(unique_input_field_names)))

        # construct mxnet symbols for the data columns
        latents = mx.sym.concat(*[f.latent_symbol() for f in self.data_featurizers], dim=1)

        # build predictions and loss for each single output
        outputs = []
        for output_col in self.label_encoders:
            if isinstance(output_col, CategoricalEncoder):
                logger.info("Constructing categorical loss for column {} and {} labels".format(
                    output_col.output_column, output_col.max_tokens))
                outputs.append(
                    self.__make_categorical_loss(
                        latents,
                        output_col.output_column,
                        output_col.max_tokens + 1,
                        self.final_fc_hidden_units
                    )
                )
            elif isinstance(output_col, NumericalEncoder):
                logger.info(
                    "Constructing numerical loss for column {}".format(output_col.output_column))
                outputs.append(self.__make_numerical_loss(latents, output_col.output_column))

        predictions, losses = zip(*outputs)

        # compute mean loss for each output
        mean_batch_losses = [mx.sym.mean(l) + eps for l in losses]

        # normalize the loss contribution of each label by the mean over the batch
        normalized_losses = [mx.sym.broadcast_div(l, mean_loss) for l, mean_loss in zip(losses, mean_batch_losses)]

        # multiply the loss by the mean of all losses of all labels to preserve the gradient norm
        mean_label_batch_loss = mx.sym.ElementWiseSum(*mean_batch_losses) / float(len(mean_batch_losses))

        # normalize batch
        loss = mx.sym.broadcast_mul(
            mx.sym.ElementWiseSum(*normalized_losses) / float(len(mean_batch_losses)),
            mean_label_batch_loss
        )
        loss = mx.sym.MakeLoss(loss, normalization='valid', valid_thresh=1e-6)

        return predictions, loss<|MERGE_RESOLUTION|>--- conflicted
+++ resolved
@@ -300,11 +300,8 @@
         for feature_matrix_scaled, encoder in zip(X_scaled, explainable_data_encoders):
             if isinstance(encoder, TfIdfEncoder):
                 # project features onto labels and sum across items
-<<<<<<< HEAD
-=======
                 # We need to limit the columns of feature matrix scaled, such that its number modulo batch size is zero.
                 # See also .start_padding in iterators.py.
->>>>>>> ab81cf3c
                 class_patterns.append((encoder, feature_matrix_scaled[:, :p_normalized.shape[0]].dot(p_normalized)))
             elif isinstance(encoder, CategoricalEncoder):
                 # compute mean class output for all input labels
