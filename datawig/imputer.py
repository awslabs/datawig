# Copyright 2018 Amazon.com, Inc. or its affiliates. All Rights Reserved.
#
# Licensed under the Apache License, Version 2.0 (the "License"). You may not
# use this file except in compliance with the License. A copy of the License
# is located at
#
#     http://aws.amazon.com/apache2.0/
#
# or in the "license" file accompanying this file. This file is distributed on
# an "AS IS" BASIS, WITHOUT WARRANTIES OR CONDITIONS OF ANY KIND, either
# express or implied. See the License for the specific language governing
# permissions and limitations under the License.

"""

DataWig Imputer:
Imputes missing values in tables

"""

import glob
import inspect
import itertools
import os
import pickle
import time
from typing import Any, List, Tuple

import mxnet as mx
import numpy as np
<<<<<<< HEAD
from sklearn.preprocessing import StandardScaler

from .utils import timing, MeanSymbol, LogMetricCallBack, logger, \
    random_split, AccuracyMetric, get_context, ColumnOverwriteException, merge_dicts
from .column_encoders import ColumnEncoder, NumericalEncoder, CategoricalEncoder, TfIdfEncoder
from .iterators import ImputerIterDf
from .mxnet_input_symbols import Featurizer, ImageFeaturizer
from .evaluation import evaluate_and_persist_metrics
=======
import pandas as pd
from mxnet.callback import save_checkpoint

>>>>>>> b911dd6d
from . import calibration
from .column_encoders import (CategoricalEncoder, ColumnEncoder,
                              NumericalEncoder)
from .evaluation import evaluate_and_persist_metrics
from .iterators import ImputerIterDf
from .mxnet_input_symbols import Featurizer
from .utils import (AccuracyMetric, ColumnOverwriteException,
                    LogMetricCallBack, MeanSymbol, get_context, logger,
                    merge_dicts, random_split, timing)


class Imputer:
    """

    Imputer model based on deep learning trained with MxNet

    Given a data frame with string columns, a model is trained to predict observed values in one
    or more column using values observed in other columns. The model can then be used to impute
    missing values.

    :param data_encoders: list of datawig.mxnet_input_symbol.ColumnEncoders,
                            output_column name must match field_name of data_featurizers
    :param data_featurizers: list of Featurizer;
    :param label_encoders: list of CategoricalEncoder or NumericalEncoder
    :param output_path: path to store model and metrics


    """

    def __init__(self,
                 data_encoders: List[ColumnEncoder],
                 data_featurizers: List[Featurizer],
                 label_encoders: List[ColumnEncoder],
                 output_path="") -> None:

        self.ctx = None
        self.module = None
        self.data_encoders = data_encoders

        self.batch_size = 16

        self.data_featurizers = data_featurizers
        self.label_encoders = label_encoders
        self.final_fc_hidden_units = []

        self.train_losses = None
        self.test_losses = None

        self.training_time = 0.
        self.calibration_temperature = None

        self.precision_recall_curves = {}
        self.calibration_info = {}

        self.is_explainable = np.any([isinstance(encoder, CategoricalEncoder) or
                                      isinstance(encoder, TfIdfEncoder)
                                      for encoder in self.data_encoders])

        if len(self.data_featurizers) != len(self.data_encoders):
            raise ValueError("Argument Number of data_featurizers ({}) \
                              must match number of data_encoders ({})".format(len(self.data_encoders), len(self.data_featurizers)))

        for encoder in self.data_encoders:
            encoder_type = type(encoder)
            if not issubclass(encoder_type, ColumnEncoder):
                raise ValueError("Arguments passed as data_encoder must be valid " +
                                 "datawig.column_encoders.ColumnEncoder, was {}".format(
                                     encoder_type))

        for encoder in self.label_encoders:
            encoder_type = type(encoder)
            if encoder_type not in [CategoricalEncoder, NumericalEncoder]:
                raise ValueError("Arguments passed as label_columns must be \
                                 datawig.column_encoders.CategoricalEncoder or NumericalEncoder, \
                                 was {}".format(encoder_type))

        encoder_outputs = [encoder.output_column for encoder in self.data_encoders]

        for featurizer in self.data_featurizers:
            featurizer_type = type(featurizer)
            if not issubclass(featurizer_type, Featurizer):
                raise ValueError("Arguments passed as data_featurizers must be valid \
                                 datawig.mxnet_input_symbols.Featurizer type, \
                                 was {}".format(featurizer_type))

            if featurizer.field_name not in encoder_outputs:
                raise ValueError(
                    "List of encoder outputs [{}] does not contain featurizer input for {}".format(
                        ", ".join(encoder_outputs), featurizer_type))
            # TODO: check whether encoder type matches requirements of featurizer

        # collect names of data and label columns
        input_col_names = [c.field_name for c in self.data_featurizers]
        label_col_names = list(itertools.chain(*[c.input_columns for c in self.label_encoders]))

        if len(set(input_col_names).intersection(set(label_col_names))) != 0:
            raise ValueError("cannot train with label columns that are in the input")

        # if there is no output directory provided, try to write to current dir
        if (output_path == '') or (not output_path):
            output_path = '.'

        self.output_path = output_path

        # if there was no output dir provided, name it to the label (-list) fitted
        if self.output_path == ".":
            label_names = [c.output_column.lower().replace(" ", "_") for c in self.label_encoders]
            self.output_path = "-".join(label_names)

        if not os.path.exists(self.output_path):
            os.makedirs(self.output_path)

        self.module_path = os.path.join(self.output_path, "model")

        self.metrics_path = os.path.join(self.output_path, "fit-test-metrics.json")

    def __check_data(self, data_frame: pd.DataFrame) -> None:
        """
        Checks some aspects of data quality, currently just the label distribution

        Currently checked are:
         - label overlap in training and test data

        if these requirements are not met a warning is raised.

        TODO: more data quality checks; note that in order to avoid unneccessary passes through
        data, some warnings are raised in CategoricalEncoder.fit, too.

        """
        for col_enc in self.label_encoders:

            if not col_enc.is_fitted():
                logger.warning(
                    "Data encoder {} for columns {} is not fitted yet, cannot check data".format(
                        type(col_enc), ", ".join(col_enc.input_columns)))
            elif isinstance(col_enc, CategoricalEncoder):
                values_not_in_test_set = set(col_enc.token_to_idx.keys()) - \
                                         set(data_frame[col_enc.input_columns[0]].unique())
                logger.warning(
                    "Test set does not contain any ocurrences of values [{}] in column [{}], "
                    "consider using a more representative test set.".format(
                        ", ".join(values_not_in_test_set),
                        col_enc.input_columns[0]))

    def fit(self,
            train_df: pd.DataFrame,
            test_df: pd.DataFrame = None,
            ctx: mx.context = get_context(),
            learning_rate: float = 1e-3,
            num_epochs: int = 100,
            patience: int = 3,
            test_split: float = .1,
            weight_decay: float = 0.,
            batch_size: int = 16,
            final_fc_hidden_units: List[int] = None,
            calibrate: bool = True):
        """
        Trains and stores imputer model

        :param train_df: training data as dataframe
        :param test_df: test data as dataframe; if not provided, [test_split] % of the training
                        data are used as test data
        :param ctx: List of mxnet contexts (if no gpu's available, defaults to [mx.cpu()])
                    User can also pass in a list gpus to be used, ex. [mx.gpu(0), mx.gpu(2), mx.gpu(4)]
        :param learning_rate: learning rate for stochastic gradient descent (default 1e-4)
        :param num_epochs: maximal number of training epochs (default 100)
        :param patience: used for early stopping; after [patience] epochs with no improvement,
                        training is stopped. (default 3)
        :param test_split: if no test_df is provided this is the ratio of test data to be held
                        separate for determining model convergence
        :param weight_decay: regularizer (default 0)
        :param batch_size: default 16
        :param final_fc_hidden_units: list of dimensions for the final fully connected layer.
        :param calibrate: whether to calibrate predictions
        :return: trained imputer model
        """
        if final_fc_hidden_units is None:
            final_fc_hidden_units = []

        # make sure the output directory is writable
        assert os.access(self.output_path, os.W_OK), "Cannot write to directory {}".format(
            self.output_path)

        self.batch_size = batch_size
        self.final_fc_hidden_units = final_fc_hidden_units

        self.ctx = ctx
        logger.info('Using [{}] as the context for training'.format(ctx))

        if (train_df is None) or (not isinstance(train_df, pd.core.frame.DataFrame)):
            raise ValueError("Need a non-empty DataFrame for fitting Imputer model")

        if test_df is None:
            train_df, test_df = random_split(train_df, [1.0 - test_split, test_split])

        iter_train, iter_test = self.__build_iterators(train_df, test_df, test_split)

        self.__check_data(test_df)

        self.module = self.__build_module(iter_train)
        self.__fit_module(iter_train, iter_test, learning_rate, num_epochs, patience, weight_decay)

        # Check whether calibration is needed, if so ompute and set internal parameter
        # for temperature scaling that is supplied to self.__predict_mxnet_iter()
        if calibrate is True:
            self.calibrate(iter_test)

        _, metrics = self.__transform_and_compute_metrics_mxnet_iter(iter_test,
                                                                     metrics_path=self.metrics_path)

        for att, att_metric in metrics.items():
            if isinstance(att_metric, dict) and ('precision_recall_curves' in att_metric):
                self.precision_recall_curves[att] = att_metric['precision_recall_curves']

        self.__prune_models()
        self.save()

        if self.is_explainable:
            self.__persists_class_prototypes(iter_train, train_df)

        return self


    def __persists_class_prototypes(self, iter_train, train_df):
        """
        Save mean feature pattern as self.class_patterns for each label_encoder, for each label, for each data encoder,
        given by the projection of the feature matrix (items by ngrams/categories)
        onto the softmax outputs (items by labels).
        self.class_pattersn is a list of tuples of the form (column_encoder, feature-label-correlation-matrix).
        """

        if len(self.label_encoders) > 1:
            logger.warn('Persisting class prototypes works only for a single output column. '
                        'Choosing ' + str(self.label_encoders[0].output_column) + '.')
        label_name = self.label_encoders[0].output_column

        iter_train.reset()
        p = self.__predict_mxnet_iter(iter_train)[label_name]  # class probabilities for every item (items x labels)

        # center and whiten the class probabilities
        p_normalized = StandardScaler().fit_transform(p)

        # Generate list of data encoders, with features suitable for explanation. Only TfIDf and Categorical supported.
        explainable_data_encoders = []
        explainable_data_encoders_idx = []
        for encoder_idx, encoder in enumerate(self.data_encoders):
            if not (isinstance(encoder, TfIdfEncoder) or isinstance(encoder, CategoricalEncoder)):
                logger.warn("Data encoder type {} incompatible for explaining classes".format(type(encoder)))
            else:
                explainable_data_encoders.append(encoder)
                explainable_data_encoders_idx.append(encoder_idx)

        # encoded representations of training data ([items x features] for every encoded column.)
        X = [enc.transform(train_df).transpose() for enc in explainable_data_encoders]

        # whiten the feature matrix. Centering is not supported for sparse matrices.
        # Doesn't do anything for categorical data where the shape is (1, num_items)
        X_scaled = [StandardScaler(with_mean=False).fit_transform(feature_matrix) for feature_matrix in X]

        # compute correlation between features and labels
        class_patterns = []
        for feature_matrix_scaled, encoder in zip(X_scaled, explainable_data_encoders):
            if isinstance(encoder, TfIdfEncoder):
                # project features onto labels and sum across items
                class_patterns.append((encoder, feature_matrix_scaled.dot(p_normalized)))
            elif isinstance(encoder, CategoricalEncoder):
                # compute mean class output for all input labels
                class_patterns.append((encoder, np.array(
                        [np.sum(p_normalized[np.where(feature_matrix_scaled[0, :] == category)[0], :], axis=0)
                         for category in encoder.idx_to_token.keys()])))
            else:
                logger.warn("column encoder not supported for explain.")

        self.__class_patterns = class_patterns


    def explain(self, label: str, k: int = None, label_column: str = None):
        """
        Return dictionary with entries for each explainable input column,
        returning top k tokens with highest correlation to label.

        :param label: label value to explain
        :param k: number of explanations for each input encoder to return
        :param label_column: name of label column to be explained (optional)
        """

        if not self.is_explainable:
            raise ValueError("No explainable data encoders available.")

        # assign label column encoder
        if label_column is not None:
            label_encoders = [enc for enc in self.label_encoders if enc.output_column == label_column]
            if len(label_encoders) == 0:
                raise ValueError("Could not find label column")
            else:
                label_encoder = label_encoders[0]
        else:
            label_encoder = self.label_encoders[0]

        # Check whether to-be-explained label value exists.
        if label not in label_encoder.token_to_idx.keys():
            raise ValueError("Specified label {} not observed in label encoder".format(label))

        # If k not given return all tokens
        if k is None:
            k = int(1e3)

        # assign index of label value (there can be an additional label column for "unobserved" label.
        label_idx = label_encoder.token_to_idx[label]

        # for each data encoder extract (token_idx, token_idx_correlation_with_label), extract and apply idx2token map.
        token_weights = {}
        for encoder, pattern in self.__class_patterns:
            # extract idx2token mappings
            if isinstance(encoder, CategoricalEncoder):
                idx_tuples = zip(pattern[:, label_idx].argsort()[::-1][:k], sorted(pattern[:, label_idx])[::-1][:k])
                # +1, bc idx_to_token has 0th column for unobserved labels. TODO: what does it do? remove this column!
                keymap = {i+1: i for i in range(len(encoder.idx_to_token))}
                idx2token_temp = dict((keymap[key], val) for key, val in encoder.idx_to_token.items())
            if isinstance(encoder, TfIdfEncoder):
                idx_tuples = zip(pattern[:, label_idx].argsort()[::-1][:k], sorted(pattern[:, label_idx])[::-1][:k])
                idx2token_temp = encoder.idx_to_token
            token_weights[encoder.output_column] = [(idx2token_temp[token], weight) for token, weight in idx_tuples]

        return token_weights


    def __fit_module(self,
                     iter_train: ImputerIterDf,
                     iter_test: ImputerIterDf,
                     learning_rate: float,
                     num_epochs: int,
                     patience: int,
                     weight_decay: float) -> None:
        """

        Trains the mxnet module

        :param learning_rate: learning rate of sgd
        :param num_epochs: maximal number of training epochs
        :param patience: early stopping
        :param weight_decay: regularizer

        """
        metric_name = 'cross-entropy'

        train_cb = LogMetricCallBack([metric_name])
        test_cb = LogMetricCallBack([metric_name], patience=patience)

        def checkpoint(epoch, sym, arg, aux):
            save_checkpoint(self.module_path, epoch, sym, arg, aux)

        start = time.time()
        cross_entropy_metric = MeanSymbol(metric_name)
        accuracy_metrics = [
            AccuracyMetric(name=label_col.output_column, label_index=i) for i, label_col in
            enumerate(self.label_encoders)
        ]
        combined_metric = mx.metric.CompositeEvalMetric(
            metrics=[cross_entropy_metric] + accuracy_metrics)

        with timing("fit model"):
            try:
                self.module.fit(
                    train_data=iter_train,
                    eval_data=iter_test,
                    eval_metric=combined_metric,
                    num_epoch=num_epochs,
                    initializer=mx.init.Xavier(factor_type="in", magnitude=2.34),
                    optimizer='adam',
                    optimizer_params=(('learning_rate', learning_rate), ('wd', weight_decay)),
                    batch_end_callback=[train_cb,
                                        mx.callback.Speedometer(iter_train.batch_size, 20,
                                                                auto_reset=True)],
                    eval_end_callback=test_cb,
                    epoch_end_callback=checkpoint
                )
            except StopIteration:
                # catch the StopIteration exception thrown when early stopping condition is reached
                # this is ugly but the only way to use module api and have early stopping
                logger.info("Stopping training, patience reached")
                pass

        self.training_time = time.time() - start
        self.train_losses, self.test_losses = train_cb.metrics[metric_name], test_cb.metrics[
            metric_name]

    def __build_module(self, iter_train: ImputerIterDf) -> mx.mod.Module:
        mod = _MXNetModule(self.ctx, self.label_encoders, self.data_featurizers, self.final_fc_hidden_units)
        return mod(iter_train)

    def __build_iterators(self,
                          train_df: pd.DataFrame,
                          test_df: pd.DataFrame,
                          test_split: float) -> Tuple[ImputerIterDf, ImputerIterDf]:
        """

        Builds iterators from data frame

        :param train_df: training data as pandas DataFrame
        :param test_df: test data, can be None
        :param test_split: test data split, used if test_df is None
        :return: train and test iterators for mxnet model

        """

        # if this is a pandas df
        if not isinstance(train_df, pd.core.frame.DataFrame):
            raise ValueError("Only pandas data frames are supported")

        if (test_df is not None) & (not isinstance(test_df, pd.core.frame.DataFrame)):
            raise ValueError("Only pandas data frames are supported")

        input_col_names = [c.field_name for c in self.data_featurizers]
        label_col_names = list(itertools.chain(*[c.input_columns for c in self.label_encoders]))

        missing_columns = set(input_col_names + label_col_names) - set(train_df.columns)

        if len(missing_columns) > 0:
            ValueError("Training DataFrame does not contain required column {}".format(missing_columns))

        for encoder in self.label_encoders:
            if not encoder.is_fitted():
                encoder_type = type(encoder)
                logger.info("Fitting label encoder {} on {} rows \
                            of training data".format(encoder_type, len(train_df)))
                encoder.fit(train_df)

        # discard all rows which contain labels that will not be learned/predicted
        train_df = self.__drop_missing_labels(train_df, how='all')

        # if there is no test data set provided, split one off the training data
        if test_df is None:
            train_df, test_df = random_split(train_df, [1.0 - test_split, test_split])

        test_df = self.__drop_missing_labels(test_df, how='all')

        logger.info("Train: {}, Test: {}".format(len(train_df), len(test_df)))

        for encoder in self.data_encoders:
            if not encoder.is_fitted():
                encoder_type = type(encoder)
                logger.info(
                    "Fitting data encoder {} on columns {} and {} rows of training data".format(
                        encoder_type, ", ".join(encoder.input_columns), len(train_df)))

                encoder.fit(train_df)

        logger.info("Building Train Iterator with {} elements".format(len(train_df)))
        iter_train = ImputerIterDf(
            data_frame=train_df,
            data_columns=self.data_encoders,
            label_columns=self.label_encoders,
            batch_size=self.batch_size
        )

        logger.info("Building Test Iterator with {} elements".format(len(test_df)))
        iter_test = ImputerIterDf(
            data_frame=test_df,
            data_columns=iter_train.data_columns,
            label_columns=iter_train.label_columns,
            batch_size=self.batch_size
        )

        return iter_train, iter_test

    def __transform_mxnet_iter(self, mxnet_iter: ImputerIterDf) -> dict:
        """

        Imputes values given an mxnet iterator (see iterators)

        :param mxnet_iter:  iterator, see ImputerIter in iterators.py
        :return: dict of {'column_name': list} where list contains the string predictions

        """
        labels, model_outputs = zip(*self.__predict_mxnet_iter(mxnet_iter).items())
        predictions = {}
        for col_enc, label, model_output in zip(mxnet_iter.label_columns, labels, model_outputs):
            if isinstance(col_enc, CategoricalEncoder):
                predictions[label] = col_enc.decode(pd.Series(model_output.argmax(axis=1)))
            elif isinstance(col_enc, NumericalEncoder):
                predictions[label] = model_output
        return predictions

    @staticmethod
    def __filter_predictions(predictions: dict,
                             precision_threshold: float,
                             precision_recall_curve: dict) -> dict:
        """
        Filters predictions below precision threshold

        :param predictions:  predictions
        :param precision_threshold: precision threshold
        :param precision_recall_curve: precision recall curves as dict
        :return: filtered predictions
        """
        filtered_predictions = []
        for prediction in predictions:
            filtered_prediction = ()
            label, score = prediction[0]
            if precision_threshold > 0.0:
                if label in precision_recall_curve:
                    test_precisions = precision_recall_curve[label]['precision']
                    test_thresholds = precision_recall_curve[label]['thresholds']
                    n_labels = len(test_precisions)
                    # find threshold such that prediction is above precision threshold also for
                    # multimodal distribution
                    below_threshold = np.where(test_precisions[::-1] < precision_threshold)[0]
                    if len(below_threshold) < n_labels:
                        if len(below_threshold) == 0:
                            threshold_idx = 0
                        else:
                            threshold_idx = n_labels - (below_threshold[0] + 1)
                        score_threshold = test_thresholds[threshold_idx]
                        if score >= score_threshold:
                            filtered_prediction = (label, score)
                else:
                    logger.warning("Label {} not found in test set, discarding prediction \
                                   ({}, {}), consider setting precision_threshold to \
                                   0.0 for obtaining these predictions".format(label, label, score))
            else:
                filtered_prediction = (label, score)
            filtered_predictions.append(filtered_prediction)
        return filtered_predictions

    def __predict_above_precision_mxnet_iter(self,
                                             mxnet_iter: ImputerIterDf,
                                             precision_threshold: float = 0.95) -> dict:
        """
        Imputes values only if predictions are above certain precision threshold,
            determined on test set during fit

        :param mxnet_iter: iterator, see ImputerIter in iterators.py
        :param precision_threshold: don't predict if predicted class probability is below
            this precision threshold
        :return: dict of {'column_name': array}, array is a numpy array of shape samples-by-labels

        """
        predictions = self.__predict_top_k_mxnet_iter(mxnet_iter, top_k=1)
        for col_enc, att in zip(self.label_encoders, predictions.keys()):
            if isinstance(col_enc, CategoricalEncoder):
                predictions[att] = self.__filter_predictions(
                    predictions[att],
                    precision_threshold,
                    self.precision_recall_curves[att])
            else:
                logger.info("Precision filtering only for CategoricalEncoder returning \
                            {} unfiltered".format(att))
                predictions[att] = predictions[att]

        return predictions

    def __predict_mxnet_iter(self, mxnet_iter):
        """
        Returns the probabilities for each class
        :param mxnet_iter:  iterator, see ImputerIter in iterators.py
        :return: dict of {'column_name': array}, array is a numpy array of shape samples-by-labels
        """
        if not self.module.for_training:
            self.module.bind(data_shapes=mxnet_iter.provide_data,
                             label_shapes=mxnet_iter.provide_label)
        # FIXME: truncation to [:mxnet_iter.start_padding_idx] because of having to set
        # last_batch_handle to discard.
        # truncating bottom rows for each output module while preserving all the columns
        mod_output = [o.asnumpy()[:mxnet_iter.start_padding_idx, :] for o in
                      self.module.predict(mxnet_iter)[1:]]
        output = {}
        for label_encoder, pred in zip(mxnet_iter.label_columns, mod_output):
            if isinstance(label_encoder, NumericalEncoder):
                output[label_encoder.output_column] = label_encoder.decode(pred)
            else:
                # apply temperature scaling calibration if a temperature was fit.
                if self.calibration_temperature is not None:
                    pred = calibration.calibrate(pred, self.calibration_temperature)
                output[label_encoder.output_column] = pred
        return output

    def __predict_top_k_mxnet_iter(self, mxnet_iter, top_k=5):
        """
        For categorical outputs, returns tuples of (label, probability) for the top_k most likely
        predicted classes
        For numerical outputs, returns just prediction

        :param mxnet_iter:  iterator, see ImputerIter in iterators.py
        :return: dict of {'column_name': list} where list is a list of (label, probability)
                    tuples or numerical values

        """
        col_enc_att_probas = zip(mxnet_iter.label_columns,
                                 *zip(*self.__predict_mxnet_iter(mxnet_iter).items()))
        top_k_predictions = {}
        for col_enc, att, probas in col_enc_att_probas:
            if isinstance(col_enc, CategoricalEncoder):
                top_k_predictions[att] = []
                for pred in probas:
                    top_k_pred_idx = pred.argsort()[-top_k:][::-1]
                    label_proba_tuples = [(col_enc.decode_token(idx), pred[idx]) for idx in
                                          top_k_pred_idx]
                    top_k_predictions[att].append(label_proba_tuples)
            else:
                logger.info(
                    "Top-k only for CategoricalEncoder, dropping {}, {}".format(att, type(col_enc)))
                top_k_predictions[att] = probas

        return top_k_predictions

    def __transform_and_compute_metrics_mxnet_iter(self,
                                                   mxnet_iter: ImputerIterDf,
                                                   metrics_path: str = None) -> Tuple[dict, dict]:
        """

        Returns predictions and metrics (average and per class)

        :param mxnet_iter:
        :param metrics_path: if not None and exists, metrics are serialized as json to this path.
        :return: predictions and metrics

        """
        # get thresholded predictions for predictions and standard metrics
        mxnet_iter.reset()
        all_predictions = self.__transform_mxnet_iter(mxnet_iter)
        # reset iterator, compute probabilistic outputs for all classes for precision/recall curves
        mxnet_iter.reset()
        all_predictions_proba = self.__predict_mxnet_iter(mxnet_iter)
        mxnet_iter.reset()
        true_labels_idx_array = mx.nd.concat(
            *[mx.nd.concat(*[l for l in b.label], dim=1) for b in mxnet_iter],
            dim=0
        )
        true_labels_string = {}
        true_labels_idx = {}
        predictions_categorical = {}
        predictions_categorical_proba = {}

        predictions_numerical = {}
        true_labels_numerical = {}

        for l_idx, col_enc in enumerate(mxnet_iter.label_columns):
             # pylint: disable=invalid-sequence-index
            n_predictions = len(all_predictions[col_enc.output_column])
            if isinstance(col_enc, CategoricalEncoder):
                predictions_categorical[col_enc.output_column] = all_predictions[
                    col_enc.output_column]
                predictions_categorical_proba[col_enc.output_column] = all_predictions_proba[
                    col_enc.output_column]
                attribute = col_enc.output_column
                true_labels_idx[attribute] = true_labels_idx_array[:n_predictions, l_idx].asnumpy()
                true_labels_string[attribute] = [col_enc.decode_token(idx) for idx in
                                                 true_labels_idx[attribute]]
            elif isinstance(col_enc, NumericalEncoder):
                true_labels_numerical[col_enc.output_column] = \
                    true_labels_idx_array[:n_predictions, l_idx].asnumpy()
                predictions_numerical[col_enc.output_column] = \
                    all_predictions[col_enc.output_column]

        metrics = evaluate_and_persist_metrics(true_labels_string,
                                               true_labels_idx,
                                               predictions_categorical,
                                               predictions_categorical_proba,
                                               metrics_path,
                                               None,
                                               true_labels_numerical,
                                               predictions_numerical)

        return merge_dicts(predictions_categorical, predictions_numerical), metrics

    def transform(self, data_frame: pd.DataFrame) -> dict:
        """
        Imputes values given an mxnet iterator (see iterators)
        :param data_frame:  pandas data frame (pandas)
        :return: dict of {'column_name': list} where list contains the string predictions
        """
        mxnet_iter = self.__mxnet_iter_from_df(data_frame)
        return self.__transform_mxnet_iter(mxnet_iter)

    def predict(self,
                data_frame: pd.DataFrame,
                precision_threshold: float = 0.0,
                imputation_suffix: str = "_imputed",
                score_suffix: str = "_imputed_proba") -> pd.DataFrame:
        """
        Computes imputations for numerical or categorical values

        For categorical imputations, most likely values are imputed if values are above a certain
        precision threshold computed on the validation set
        Precision is calculated as part of the `datawig.evaluate_and_persist_metrics` function.

        For numerical imputations, no thresholding is applied.

        Returns original dataframe with imputations and respective likelihoods as estimated by
        imputation model in additional columns; names of imputation columns are that of the label
        suffixed with `imputation_suffix`, names of respective likelihood columns are suffixed with
        `score_suffix`

        :param data_frame:   pandas data_frame
        :param precision_threshold: double between 0 and 1 indicating precision threshold for each
                                    imputation
        :param imputation_suffix: suffix for imputation columns
        :param score_suffix: suffix for imputation score columns
        :return: original dataframe with imputations and their likelihoods in additional columns
        """
        numerical_outputs = list(
            itertools.chain(
                *[c.input_columns for c in self.label_encoders if isinstance(c, NumericalEncoder)]))

        predictions = self.predict_above_precision(data_frame, precision_threshold).items()
        for label, imputations in predictions:
            imputation_col = label + imputation_suffix
            if data_frame.columns.contains(imputation_col):
                raise ColumnOverwriteException(
                    "DataFrame contains column {}; remove column and try again".format(
                        imputation_col))

            if label not in numerical_outputs:
                imputation_proba_col = label + score_suffix
                if data_frame.columns.contains(imputation_proba_col):
                    raise ColumnOverwriteException(
                        "DataFrame contains column {}; remove column and try again".format(
                            imputation_proba_col))

                imputed_values, imputed_value_scores = [], []
                for imputation_above_precision_threshold in imputations:
                    if not imputation_above_precision_threshold:
                        imputed_value, imputed_value_score = "", np.nan
                    else:
                        imputed_value, imputed_value_score = imputation_above_precision_threshold
                    imputed_values.append(imputed_value)
                    imputed_value_scores.append(imputed_value_score)

                data_frame[imputation_col] = imputed_values
                data_frame[imputation_proba_col] = imputed_value_scores

            elif label in numerical_outputs:
                data_frame[imputation_col] = imputations

        return data_frame

    def predict_proba(self, data_frame: pd.DataFrame) -> dict:
        """
        Returns the probabilities for each class
        :param data_frame:  data frame
        :return: dict of {'column_name': array}, array is a numpy array of shape samples-by-labels
        """
        mxnet_iter = self.__mxnet_iter_from_df(data_frame)
        return self.__predict_mxnet_iter(mxnet_iter)

    def predict_above_precision(self, data_frame: pd.DataFrame, precision_threshold=0.95) -> dict:
        """

        Returns the probabilities for each class

        :param data_frame:  data frame
        :param precision_threshold: don't predict if predicted class probability is below this
                                        precision threshold
        :return: dict of {'column_name': array}, array is a numpy array of shape samples-by-labels

        """
        mxnet_iter = self.__mxnet_iter_from_df(data_frame)
        return self.__predict_above_precision_mxnet_iter(mxnet_iter,
                                                         precision_threshold=precision_threshold)

    def predict_proba_top_k(self, data_frame: pd.DataFrame, top_k: int = 5) -> dict:
        """

        Returns tuples of (label, probability) for the top_k most likely predicted classes

        :param data_frame:  pandas data frame
        :param top_k: number of most likely predictions to return
        :return: dict of {'column_name': list} where list is a list of (label, probability) tuples

        """
        mxnet_iter = self.__mxnet_iter_from_df(data_frame)
        return self.__predict_top_k_mxnet_iter(mxnet_iter, top_k)

    def transform_and_compute_metrics(self, data_frame: pd.DataFrame, metrics_path=None) -> dict:
        """

        Returns predictions and metrics (average and per class)

        :param data_frame:  data frame
        :param metrics_path: if not None and exists, metrics are serialized as json to this path.
        :return:
        """
        for col_enc in self.label_encoders:
            if col_enc.input_columns[0] not in data_frame.columns:
                raise ValueError(
                    "Cannot compute metrics: Label Column {} not found in \
                    input DataFrame with columns {}".format(col_enc.output_column, ", ".join(data_frame.columns)))

        mxnet_iter = self.__mxnet_iter_from_df(data_frame)
        return self.__transform_and_compute_metrics_mxnet_iter(mxnet_iter,
                                                               metrics_path=metrics_path)

    def __drop_missing_labels(self, data_frame: pd.DataFrame, how='all') -> pd.DataFrame:
        """

        Drops rows of data frame that contain missing labels

        :param data_frame: pandas data frame
        :param how: ['all', 'any'] whether to drop rows if all labels are missing or if just
                    any label is missing
        :return: pandas DataFrame

        """
        n_samples = len(data_frame)
        missing_idx = -1
        for col_enc in self.label_encoders:
            if isinstance(col_enc, CategoricalEncoder):
                # for CategoricalEncoders, exclude rows that are either nan or not in the
                # token_to_idx mapping
                col_missing_idx = data_frame[col_enc.input_columns[0]].isna() | \
                                  ~data_frame[col_enc.input_columns[0]].isin(
                                      col_enc.token_to_idx.keys())
            elif isinstance(col_enc, NumericalEncoder):
                # for NumericalEncoders, exclude rows that are nan
                col_missing_idx = data_frame[col_enc.input_columns[0]].isna()

            logger.info("Detected {} rows with missing labels \
                        for column {}".format(col_missing_idx.sum(), col_enc.input_columns[0]))

            if missing_idx == -1:
                missing_idx = col_missing_idx
            elif how == 'all':
                missing_idx = missing_idx & col_missing_idx
            elif how == 'any':
                missing_idx = missing_idx | col_missing_idx

        logger.info("Dropping {}/{} rows".format(missing_idx.sum(), n_samples))

        return data_frame.loc[~missing_idx, :]

    def __prune_models(self):
        """

        Removes all suboptimal models from output directory

        """
        best_model = glob.glob(self.module_path + "*{}.params".format(self.__get_best_epoch()))
        logger.info("Keeping {}".format(best_model[0]))
        worse_models = set(glob.glob(self.module_path + "*.params")) - set(best_model)
        # remove worse models
        for worse_epoch in worse_models:
            logger.info("Deleting {}".format(worse_epoch))
            os.remove(worse_epoch)

    def __get_best_epoch(self):
        """

        Retrieves the best epoch, i.e. the minimum of the test_losses

        :return: best epoch
        """
        return sorted(enumerate(self.test_losses), key=lambda x: x[1])[0][0]

    def save(self):
        """

        Saves model to disk, except mxnet module which is stored separately during fit

        """
        # save all params but the mxnet module
        params = {k: v for k, v in self.__dict__.items() if k != 'module'}
        pickle.dump(params, open(os.path.join(self.output_path, "imputer.pickle"), "wb"))

    @staticmethod
    def load(output_path: str) -> Any:
        """

        Loads model from output path

        :param output_path: output_path field of trained Imputer model
        :return: imputer model

        """

        logger.info("Output path for loading Imputer {}".format(output_path))
        params = pickle.load(open(os.path.join(output_path, "imputer.pickle"), "rb"))
        imputer_signature = inspect.getfullargspec(Imputer.__init__)[0]
        # get constructor args
        constructor_args = {p: params[p] for p in imputer_signature if p != 'self'}
        non_constructor_args = {p: params[p] for p in params.keys() if
                                p not in ['self'] + list(constructor_args.keys())}

        # use all relevant fields to instantiate Imputer
        imputer = Imputer(**constructor_args)
        # then set all other args
        for arg, value in non_constructor_args.items():
            setattr(imputer, arg, value)

        # the module path must be updated when loading the Imputer, too
        imputer.module_path = os.path.join(output_path, 'model')
        imputer.output_path = output_path
        ctx = imputer.ctx

        logger.info("Loading mxnet model from {}".format(imputer.module_path))
        # deserialize mxnet module
        imputer.module = mx.module.Module.load(
            imputer.module_path,
            imputer.__get_best_epoch(),
            context=ctx,
            data_names=[s.field_name for s in imputer.data_featurizers],
            label_names=[s.output_column for s in imputer.label_encoders]
        )
        return imputer

    def __mxnet_iter_from_df(self, data_frame: pd.DataFrame) -> ImputerIterDf:
        """

        Transforms dataframe into imputer iterator for mxnet

        :param data_frame: pandas DataFrame
        :return: ImputerIterDf
        """
        return ImputerIterDf(
            data_frame=data_frame,
            data_columns=self.data_encoders,
            label_columns=self.label_encoders,
            batch_size=self.batch_size
        )

    def calibrate(self, test_iter: ImputerIterDf):
        """
        Cecks model calibration and fits temperature scaling.
        If the fit improves model calibration, the temperature parameter is assigned
        as property to self and used for all further predictions in self.predict_mxnet_iter().
        Saves calibration information to dictionary.

        :param test_iter: iterator, see ImputerIter in iterators.py
        :return: None
        """

        test_iter.reset()
        proba = self.__predict_mxnet_iter(test_iter)

        test_iter.reset()
        labels = mx.nd.concat(*[mx.nd.concat(*[l for l in b.label], dim=1) for b in test_iter], dim=0)

        if len(test_iter.label_columns) != 1:
            logger.warning('Aborting calibration. Can only calibrate one output column.')
            return

        output_label = test_iter.label_columns[0].output_column
        n_labels = proba[output_label].shape[0]

        scores = proba[output_label]
        labels = labels.asnumpy().squeeze()[:n_labels]

        ece_pre = calibration.compute_ece(scores, labels)
        self.calibration_info['ece_pre'] = ece_pre
        self.calibration_info['reliability_pre'] = calibration.reliability(scores, labels)
        logger.info('Expected calibration error: {:.1f}%'.format(100*ece_pre))

        temperature = calibration.fit_temperature(scores, labels)
        ece_post = calibration.compute_ece(scores, labels, temperature)
        self.calibration_info['ece_post'] = ece_post
        logger.info('Expected calibration error after calibration: {:.1f}%'.format(100*ece_post))

        # check whether calibration improves at all and apply
        if ece_pre - ece_post > 0:
            self.calibration_info['reliability_post'] = calibration.reliability(
                calibration.calibrate(scores, temperature), labels)
            self.calibration_info['ece_post'] = calibration.compute_ece(scores, labels, temperature)
            self.calibration_temperature = temperature


class _MXNetModule:
    def __init__(
            self,
            ctx: mx.context,
            label_encoders: List[ColumnEncoder],
            data_featurizers: List[Featurizer],
            final_fc_hidden_units: List[int]
    ):
        """
        Wrapper of internal DataWig MXNet module

        :param ctx: MXNet execution context
        :param label_encoders: list of label column encoders
        :param data_featurizers: list of data featurizers
        :param final_fc_hidden_units: list of number of hidden parameters
        """
        self.ctx = ctx
        self.data_featurizers = data_featurizers
        self.label_encoders = label_encoders
        self.final_fc_hidden_units = final_fc_hidden_units

    def __call__(self, iter_train: ImputerIterDf) -> mx.mod.Module:
        """
        Given a training iterator, build MXNet module and return it

        :param iter_train: Training data iterator
        :return: mx.mod.Module
        """

        predictions, loss = self.__make_loss()

        logger.info("Building output symbols")
        output_symbols = []
        for col_enc, output in zip(self.label_encoders, predictions):
            output_symbols.append(
                mx.sym.BlockGrad(output, name="pred-{}".format(col_enc.output_column)))

        mod = mx.mod.Module(
            mx.sym.Group([loss] + output_symbols),
            context=self.ctx,
            data_names=[name for name, dim in iter_train.provide_data],
            label_names=[name for name, dim in iter_train.provide_label]
        )
        mod.bind(data_shapes=iter_train.provide_data, label_shapes=iter_train.provide_label)

        return mod

    @staticmethod
    def __make_categorical_loss(latents: mx.symbol,
                                label_field_name: str,
                                num_labels: int,
                                final_fc_hidden_units: List[int] = None) -> Tuple[Any, Any]:
        """
        Generate output symbol for categorical loss

        :param latents: MxNet symbol containing the concantenated latents from all featurizers
        :param label_field_name: name of the label column
        :param num_labels: number of labels contained in the label column (for prediction)
        :param final_fc_hidden_units: list of dimensions for the final fully connected layer.
                                The length of this list corresponds to the number of FC
                                layers, and the contents of the list are integers with
                                corresponding hidden layer size.
        :return: mxnet symbols for predictions and loss
        """

        fully_connected = None
        if len(final_fc_hidden_units) == 0:
            # generate prediction symbol
            fully_connected = mx.sym.FullyConnected(
                data=latents,
                num_hidden=num_labels,
                name="label_{}".format(label_field_name))
        else:
            layer_size = final_fc_hidden_units
            with mx.name.Prefix("label_{}".format(label_field_name)):
                for i, layer in enumerate(layer_size):
                    if i == len(layer_size) - 1:
                        fully_connected = mx.sym.FullyConnected(
                            data=latents,
                            num_hidden=layer)
                    else:
                        latents = mx.sym.FullyConnected(
                            data=latents,
                            num_hidden=layer)

        pred = mx.sym.softmax(fully_connected)
        label = mx.sym.Variable(label_field_name)

        # assign to 0.0 the label values larger than number of classes so that they
        # do not contribute to the loss

        logger.info("Building output of label {} with {} classes \
                     (including missing class)".format(label, num_labels))

        num_labels_vec = label * 0.0 + num_labels
        indices = mx.sym.broadcast_lesser(label, num_labels_vec)
        label = label * indices

        # goes from (batch, 1) to (batch,) as it is required for softmax output
        label = mx.sym.split(label, axis=1, num_outputs=1, squeeze_axis=1)

        # mask entries when label is 0 (missing value)
        missing_labels = mx.sym.zeros_like(label)
        positive_mask = mx.sym.broadcast_greater(label, missing_labels)

        # compute the cross entropy only when labels are positive
        cross_entropy = mx.sym.pick(mx.sym.log_softmax(fully_connected), label) * -1 * positive_mask

        # normalize the cross entropy by the number of positive label
        num_positive_indices = mx.sym.sum(positive_mask)
        cross_entropy = mx.sym.broadcast_div(cross_entropy, num_positive_indices + 1.0)

        # todo because MakeLoss normalize even with normalization='null' argument is used,
        # we have to multiply by batch_size here
        batch_size = mx.sym.sum(mx.sym.ones_like(label))
        cross_entropy = mx.sym.broadcast_mul(cross_entropy, batch_size)

        return pred, cross_entropy

    @staticmethod
    def __make_numerical_loss(latents: mx.symbol, label_field_name: str) -> Tuple[Any, Any]:
        """
        Generate output symbol for univariate numeric loss

        :param latents:
        :param label_field_name:
        :return: mxnet symbols for predictions and loss
        """

        # generate prediction symbol
        pred = mx.sym.FullyConnected(
            data=latents,
            num_hidden=1,
            name="label_{}".format(label_field_name))

        target = mx.sym.Variable(label_field_name)

        # squared loss
        loss = mx.sym.sum((pred - target) ** 2.0)

        return pred, loss

    def __make_loss(self, eps: float = 1e-5) -> Tuple[Any, Any]:

        logger.info("Concatenating all {} latent symbols".format(len(self.data_featurizers)))

        unique_input_field_names = set([feat.field_name for feat in self.data_featurizers])
        if len(unique_input_field_names) < len(self.data_featurizers):
            raise ValueError("Input fields of Featurizers outputs of ColumnEncoders must be unique but \
                there were duplicates in {}, consider \
                explicitly providing output column names to ColumnEncoders".format(", ".join(unique_input_field_names)))

        # construct mxnet symbols for the data columns
        latents = mx.sym.concat(*[f.latent_symbol() for f in self.data_featurizers], dim=1)

        # build predictions and loss for each single output
        outputs = []
        for output_col in self.label_encoders:
            if isinstance(output_col, CategoricalEncoder):
                logger.info("Constructing categorical loss for column {} and {} labels".format(
                    output_col.output_column, output_col.max_tokens))
                outputs.append(
                    self.__make_categorical_loss(
                        latents,
                        output_col.output_column,
                        output_col.max_tokens + 1,
                        self.final_fc_hidden_units
                    )
                )
            elif isinstance(output_col, NumericalEncoder):
                logger.info(
                    "Constructing numerical loss for column {}".format(output_col.output_column))
                outputs.append(self.__make_numerical_loss(latents, output_col.output_column))

        predictions, losses = zip(*outputs)

        # compute mean loss for each output
        mean_batch_losses = [mx.sym.mean(l) + eps for l in losses]

        # normalize the loss contribution of each label by the mean over the batch
        normalized_losses = [mx.sym.broadcast_div(l, mean_loss) for l, mean_loss in zip(losses, mean_batch_losses)]

        # multiply the loss by the mean of all losses of all labels to preserve the gradient norm
        mean_label_batch_loss = mx.sym.ElementWiseSum(*mean_batch_losses) / float(len(mean_batch_losses))

        # normalize batch
        loss = mx.sym.broadcast_mul(
            mx.sym.ElementWiseSum(*normalized_losses) / float(len(mean_batch_losses)),
            mean_label_batch_loss
        )
        loss = mx.sym.MakeLoss(loss, normalization='valid', valid_thresh=1e-6)

        return predictions, loss<|MERGE_RESOLUTION|>--- conflicted
+++ resolved
@@ -28,23 +28,14 @@
 
 import mxnet as mx
 import numpy as np
-<<<<<<< HEAD
 from sklearn.preprocessing import StandardScaler
 
-from .utils import timing, MeanSymbol, LogMetricCallBack, logger, \
-    random_split, AccuracyMetric, get_context, ColumnOverwriteException, merge_dicts
-from .column_encoders import ColumnEncoder, NumericalEncoder, CategoricalEncoder, TfIdfEncoder
-from .iterators import ImputerIterDf
-from .mxnet_input_symbols import Featurizer, ImageFeaturizer
-from .evaluation import evaluate_and_persist_metrics
-=======
 import pandas as pd
 from mxnet.callback import save_checkpoint
 
->>>>>>> b911dd6d
 from . import calibration
 from .column_encoders import (CategoricalEncoder, ColumnEncoder,
-                              NumericalEncoder)
+                              NumericalEncoder, TfIdfEncoder)
 from .evaluation import evaluate_and_persist_metrics
 from .iterators import ImputerIterDf
 from .mxnet_input_symbols import Featurizer
