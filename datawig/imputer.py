# Copyright 2018 Amazon.com, Inc. or its affiliates. All Rights Reserved.
#
# Licensed under the Apache License, Version 2.0 (the "License"). You may not
# use this file except in compliance with the License. A copy of the License
# is located at
#
#     http://aws.amazon.com/apache2.0/
#
# or in the "license" file accompanying this file. This file is distributed on
# an "AS IS" BASIS, WITHOUT WARRANTIES OR CONDITIONS OF ANY KIND, either
# express or implied. See the License for the specific language governing
# permissions and limitations under the License.

"""

DataWig Imputer:
Imputes missing values in tables

"""

import glob
import inspect
import itertools
import os
import pickle
import time
from typing import Any, List, Tuple

import mxnet as mx
import numpy as np

import pandas as pd
from mxnet.callback import save_checkpoint
from sklearn.preprocessing import StandardScaler

from . import calibration
from .column_encoders import (CategoricalEncoder, ColumnEncoder,
                              NumericalEncoder, TfIdfEncoder)
from .evaluation import evaluate_and_persist_metrics
from .iterators import ImputerIterDf, INSTANCE_WEIGHT_COLUMN
from .mxnet_input_symbols import Featurizer
from .utils import (AccuracyMetric, ColumnOverwriteException,
                    LogMetricCallBack, MeanSymbol, get_context, logger,
                    merge_dicts, random_split, timing, log_formatter)
from logging import FileHandler


class Imputer:
    """

    Imputer model based on deep learning trained with MxNet

    Given a data frame with string columns, a model is trained to predict observed values in one
    or more column using values observed in other columns. The model can then be used to impute
    missing values.

    :param data_encoders: list of datawig.mxnet_input_symbol.ColumnEncoders,
                            output_column name must match field_name of data_featurizers
    :param data_featurizers: list of Featurizer;
    :param label_encoders: list of CategoricalEncoder or NumericalEncoder
    :param output_path: path to store model and metrics


    """

    def __init__(self,
                 data_encoders: List[ColumnEncoder],
                 data_featurizers: List[Featurizer],
                 label_encoders: List[ColumnEncoder],
                 output_path="") -> None:

        self.ctx = None
        self.module = None
        self.data_encoders = data_encoders

        self.batch_size = 16

        self.data_featurizers = data_featurizers
        self.label_encoders = label_encoders
        self.final_fc_hidden_units = []

        self.train_losses = None
        self.test_losses = None

        self.training_time = 0.
        self.calibration_temperature = None

        self.precision_recall_curves = {}
        self.calibration_info = {}

        self.__class_patterns = None
        # explainability only works for Categorical and Tfidf inputs with a single categorical output column
        self.is_explainable = np.any([isinstance(encoder, CategoricalEncoder) or isinstance(encoder, TfIdfEncoder)
                                      for encoder in self.data_encoders]) and \
                              (len(self.label_encoders) == 1) and \
                              (isinstance(self.label_encoders[0], CategoricalEncoder))

        if len(self.data_featurizers) != len(self.data_encoders):
            raise ValueError("Argument Number of data_featurizers ({}) \
                              must match number of data_encoders ({})".format(len(self.data_encoders), len(self.data_featurizers)))

        for encoder in self.data_encoders:
            encoder_type = type(encoder)
            if not issubclass(encoder_type, ColumnEncoder):
                raise ValueError("Arguments passed as data_encoder must be valid " +
                                 "datawig.column_encoders.ColumnEncoder, was {}".format(
                                     encoder_type))

        for encoder in self.label_encoders:
            encoder_type = type(encoder)
            if encoder_type not in [CategoricalEncoder, NumericalEncoder]:
                raise ValueError("Arguments passed as label_columns must be \
                                 datawig.column_encoders.CategoricalEncoder or NumericalEncoder, \
                                 was {}".format(encoder_type))

        encoder_outputs = [encoder.output_column for encoder in self.data_encoders]

        for featurizer in self.data_featurizers:
            featurizer_type = type(featurizer)
            if not issubclass(featurizer_type, Featurizer):
                raise ValueError("Arguments passed as data_featurizers must be valid \
                                 datawig.mxnet_input_symbols.Featurizer type, \
                                 was {}".format(featurizer_type))

            if featurizer.field_name not in encoder_outputs:
                raise ValueError(
                    "List of encoder outputs [{}] does not contain featurizer input for {}".format(
                        ", ".join(encoder_outputs), featurizer_type))
            # TODO: check whether encoder type matches requirements of featurizer


        # collect names of data and label columns
        input_col_names = [c.field_name for c in self.data_featurizers]
        label_col_names = list(itertools.chain(*[c.input_columns for c in self.label_encoders]))

        if len(set(input_col_names).intersection(set(label_col_names))) != 0:
            raise ValueError("cannot train with label columns that are in the input")

        # if there is no output directory provided, try to write to current dir
        if (output_path == '') or (not output_path):
            output_path = '.'

        self.output_path = output_path

        # if there was no output dir provided, name it to the label (-list) fitted
        if self.output_path == ".":
            label_names = [c.output_column.lower().replace(" ", "_") for c in self.label_encoders]
            self.output_path = "-".join(label_names)

        if not os.path.exists(self.output_path):
            os.makedirs(self.output_path)

        self.__attach_log_filehandler(filename=os.path.join(self.output_path, 'imputer.log'))

        self.module_path = os.path.join(self.output_path, "model")

        self.metrics_path = os.path.join(self.output_path, "fit-test-metrics.json")

    def __attach_log_filehandler(self, filename: str, level: str = "INFO") -> None:
        """
        Modifies global logger object and attaches filehandler

        :param filename: path to logfile
        :param level: logging level

        """

        no_filehandler_present = not any([h.baseFilename.endswith('imputer.log') for h in logger.handlers if type(h) is FileHandler])
        if os.access(os.path.dirname(filename), os.W_OK) and no_filehandler_present:
            file_handler = FileHandler(filename, mode='a')
            file_handler.setLevel(level)
            file_handler.setFormatter(log_formatter)
            logger.addHandler(file_handler)
        else:
            logger.warning("Could not attach file log handler, {} is not writable.".format(filename))

    def __check_data(self, data_frame: pd.DataFrame) -> None:
        """
        Checks some aspects of data quality, currently just the label distribution

        Currently checked are:
         - label overlap in training and test data

        if these requirements are not met a warning is raised.

        TODO: more data quality checks; note that in order to avoid unneccessary passes through
        data, some warnings are raised in CategoricalEncoder.fit, too.

        """
        for col_enc in self.label_encoders:

            if not col_enc.is_fitted():
                logger.warning(
                    "Data encoder {} for columns {} is not fitted yet, cannot check data".format(
                        type(col_enc), ", ".join(col_enc.input_columns)))
            elif isinstance(col_enc, CategoricalEncoder):
                values_not_in_test_set = set(col_enc.token_to_idx.keys()) - \
                                         set(data_frame[col_enc.input_columns[0]].unique())
                logger.warning(
                    "Test set does not contain any ocurrences of values [{}] in column [{}], "
                    "consider using a more representative test set.".format(
                        ", ".join(values_not_in_test_set),
                        col_enc.input_columns[0]))

    def fit(self,
            train_df: pd.DataFrame,
            test_df: pd.DataFrame = None,
            ctx: mx.context = get_context(),
            learning_rate: float = 1e-3,
            num_epochs: int = 100,
            patience: int = 3,
            test_split: float = .1,
            weight_decay: float = 0.,
            batch_size: int = 16,
            final_fc_hidden_units: List[int] = None,
            calibrate: bool = True):
        """
        Trains and stores imputer model

        :param train_df: training data as dataframe
        :param test_df: test data as dataframe; if not provided, [test_split] % of the training
                        data are used as test data
        :param ctx: List of mxnet contexts (if no gpu's available, defaults to [mx.cpu()])
                    User can also pass in a list gpus to be used, ex. [mx.gpu(0), mx.gpu(2), mx.gpu(4)]
        :param learning_rate: learning rate for stochastic gradient descent (default 1e-4)
        :param num_epochs: maximal number of training epochs (default 100)
        :param patience: used for early stopping; after [patience] epochs with no improvement,
                        training is stopped. (default 3)
        :param test_split: if no test_df is provided this is the ratio of test data to be held
                        separate for determining model convergence
        :param weight_decay: regularizer (default 0)
        :param batch_size: default 16
        :param final_fc_hidden_units: list of dimensions for the final fully connected layer.
        :param calibrate: whether to calibrate predictions
        :return: trained imputer model
        """
        if final_fc_hidden_units is None:
            final_fc_hidden_units = []

        # make sure the output directory is writable
        assert os.access(self.output_path, os.W_OK), "Cannot write to directory {}".format(
            self.output_path)

        self.batch_size = batch_size
        self.final_fc_hidden_units = final_fc_hidden_units

        self.ctx = ctx
        logger.debug('Using [{}] as the context for training'.format(ctx))

        if (train_df is None) or (not isinstance(train_df, pd.core.frame.DataFrame)):
            raise ValueError("Need a non-empty DataFrame for fitting Imputer model")

        if test_df is None:
            train_df, test_df = random_split(train_df, [1.0 - test_split, test_split])

        iter_train, iter_test = self.__build_iterators(train_df, test_df, test_split)

        self.__check_data(test_df)

        # to make consecutive calls to .fit() continue where the previous call finished
        if self.module is None:
            self.module = self.__build_module(iter_train)

        self.__fit_module(iter_train, iter_test, learning_rate, num_epochs, patience, weight_decay)

        # Check whether calibration is needed, if so ompute and set internal parameter
        # for temperature scaling that is supplied to self.__predict_mxnet_iter()
        if calibrate is True:
            self.calibrate(iter_test)

        _, metrics = self.__transform_and_compute_metrics_mxnet_iter(iter_test,
                                                                     metrics_path=self.metrics_path)

        for att, att_metric in metrics.items():
            if isinstance(att_metric, dict) and ('precision_recall_curves' in att_metric):
                self.precision_recall_curves[att] = att_metric['precision_recall_curves']

        self.__prune_models()
        self.save()

        if self.is_explainable:
            self.__persist_class_prototypes(iter_train, train_df)

        return self

    def __persist_class_prototypes(self, iter_train, train_df):
        """
        Save mean feature pattern as self.__class_patterns for each label_encoder, for each label, for each data encoder,
        given by the projection of the feature matrix (items by ngrams/categories)
        onto the softmax outputs (items by labels).
        self.__class_patterns is a list of tuples of the form (column_encoder, feature-label-correlation-matrix).
        """

        if len(self.label_encoders) > 1:
            logger.warn('Persisting class prototypes works only for a single output column. '
                        'Choosing ' + str(self.label_encoders[0].output_column) + '.')
        label_name = self.label_encoders[0].output_column

        iter_train.reset()
        p = self.__predict_mxnet_iter(iter_train)[label_name]  # class probabilities for every item (items x labels)

        # center and whiten the class probabilities
        p_normalized = StandardScaler().fit_transform(p)

        # Generate list of data encoders, with features suitable for explanation. Only TfIDf and Categorical supported.
        explainable_data_encoders = []
        explainable_data_encoders_idx = []
        for encoder_idx, encoder in enumerate(self.data_encoders):
            if not (isinstance(encoder, TfIdfEncoder) or isinstance(encoder, CategoricalEncoder)):
                logger.warn("Data encoder type {} incompatible for explaining classes".format(type(encoder)))
            else:
                explainable_data_encoders.append(encoder)
                explainable_data_encoders_idx.append(encoder_idx)

        # encoded representations of training data ([items x features] for every encoded column.)
        X = [enc.transform(train_df).transpose() for enc in explainable_data_encoders]

        # whiten the feature matrix. Centering is not supported for sparse matrices.
        # Doesn't do anything for categorical data where the shape is (1, num_items)
        X_scaled = [StandardScaler(with_mean=False).fit_transform(feature_matrix) for feature_matrix in X]

        # compute correlation between features and labels
        class_patterns = []
        for feature_matrix_scaled, encoder in zip(X_scaled, explainable_data_encoders):
            if isinstance(encoder, TfIdfEncoder):
                # project features onto labels and sum across items
                # We need to limit the columns of feature matrix scaled, such that its number modulo batch size is zero.
                # See also .start_padding in iterators.py.
                class_patterns.append((encoder, feature_matrix_scaled[:, :p_normalized.shape[0]].dot(p_normalized)))
            elif isinstance(encoder, CategoricalEncoder):
                # compute mean class output for all input labels
                class_patterns.append((encoder, np.array(
                        [np.sum(p_normalized[np.where(feature_matrix_scaled[0, :] == category)[0], :], axis=0)
                         for category in encoder.idx_to_token.keys()])))
            else:
                logger.warn("column encoder not supported for explain.")

        self.__class_patterns = class_patterns

    def __get_label_encoder(self, label_column: str = None):
        """
        Given the name of an output column return the corresponding column encoder. Default to first available

        :param label_column: column name for which to return encoder.
        :return: column_encoder
        """

        if label_column is not None:
            label_encoders = [enc for enc in self.label_encoders if enc.output_column == label_column]
            if len(label_encoders) == 0:
                raise ValueError("Could not find label column")
            else:
                label_encoder = label_encoders[0]
        else:
            label_encoder = self.label_encoders[0]

        return label_encoder

    def explain(self, label: str, k: int = 10, label_column: str = None) -> dict:
        """
        Return dictionary with a list of tuples for each explainable input column.
        Each tuple denotes one of the top k features with highest correlation to the label.

        :param label: label value to explain
        :param k: number of explanations for each input encoder to return. If not given, return top 10 explanations.
        :param label_column: name of label column to be explained (optional, defaults to the first available column.)
        """

        if not self.is_explainable:
            raise ValueError("No explainable data encoders available.")

        label_encoder = self.__get_label_encoder(label_column)

        # Check whether to-be-explained label value exists.
        if label not in label_encoder.token_to_idx.keys():
            raise ValueError("Specified label {} not observed in label encoder".format(label))

        # assign index of label value (there can be an additional label column for "unobserved" label.
        label_idx = label_encoder.token_to_idx[label]

        # for each data encoder extract (token_idx, token_idx_correlation_with_label), extract and apply idx2token map.
        feature_dict = dict(explained_label = label)
        for encoder, pattern in self.__class_patterns:
            # extract idx2token mappings
            if isinstance(encoder, CategoricalEncoder):
                idx_tuples = zip(pattern[:, label_idx].argsort()[::-1][:k], sorted(pattern[:, label_idx])[::-1][:k])
                keymap = {i+1: i for i in range(len(encoder.idx_to_token))}
                idx2token_temp = dict((keymap[key], val) for key, val in encoder.idx_to_token.items())
            if isinstance(encoder, TfIdfEncoder):
                idx_tuples = zip(pattern[:, label_idx].argsort()[::-1][:k], sorted(pattern[:, label_idx])[::-1][:k])
                idx2token_temp = encoder.idx_to_token
            feature_dict[encoder.output_column] = [(idx2token_temp[token], weight) for token, weight in idx_tuples]

        return feature_dict

    def explain_instance(self,
                         instance: pd.core.series.Series,
                         k: int = 10,
                         label_column: str = None,
                         label: str = None) -> dict:
        """
        Return dictionary with list of tuples for each explainable input column of the given instance.
        Each entry shows the most highly correlated features to the given label
        (or the top predicted label of not provided).

        :param instance: row of data frame (or dictionary)
        :param k: number of explanations (ngrams) for text inputs
        :param label_column: name of label column to be explained (optional)
        :param label: explain why instance is classified as label, otherwise explain top-label per input
        """

        if not self.is_explainable:
            raise ValueError("No explainable data encoders available.")

        label_encoder = self.__get_label_encoder(label_column)

        # determine label wrt which to compute correlations, default is global top prediction
        if label is None:
            df_temp = pd.DataFrame([list(instance.values)], columns=list(instance.index))
            label = self.predict(df_temp)[label_encoder.output_column + '_imputed'].values[0]
        else:
            assert label in label_encoder.token_to_idx.keys()

        top_label_idx = label_encoder.token_to_idx[label]

        # encode instance columns
        feature_dict = dict(explained_label = label)
        for encoder, pattern in self.__class_patterns:

            output_col = encoder.output_column
            feature_dict[output_col] = {}

            for input_col in encoder.input_columns:

                token = instance[input_col]
                # token = instance[encoder.input_columns]  # original input

                if isinstance(encoder, TfIdfEncoder):
                    input_encoded = encoder.vectorizer.transform([token]).todense()  # encode
                    projection = input_encoded.dot(pattern)  # project input onto prototypes
                    feature_weights = np.multiply(pattern[:, top_label_idx], input_encoded) # correlation of label/feature
                    ordered_feature_idx = np.argsort(np.multiply(pattern[:, top_label_idx], input_encoded))
                    ordered_feature_idx = ordered_feature_idx.tolist()[0][::-1]

                    feature_dict[output_col] = \
                        [(encoder.idx_to_token[idx], feature_weights[0, idx]) for idx in ordered_feature_idx[:k]]

                elif isinstance(encoder, CategoricalEncoder):
                    input_encoded = encoder.token_to_idx[token] - 1  # starts counting at 1
                    class_weights = pattern[input_encoded]  # correlation of input class with output classes
                    # top_class_idx = np.argmax(class_weights)
                    top_class = label_encoder.idx_to_token[top_label_idx]
                    top_class_weight = pattern[input_encoded, top_label_idx]

                    feature_dict[output_col] = [(token, top_class_weight)]

        return feature_dict

    def __fit_module(self,
                     iter_train: ImputerIterDf,
                     iter_test: ImputerIterDf,
                     learning_rate: float,
                     num_epochs: int,
                     patience: int,
                     weight_decay: float) -> None:
        """

        Trains the mxnet module

        :param learning_rate: learning rate of sgd
        :param num_epochs: maximal number of training epochs
        :param patience: early stopping
        :param weight_decay: regularizer

        """
        metric_name = 'cross-entropy'

        train_cb = LogMetricCallBack([metric_name])
        test_cb = LogMetricCallBack([metric_name], patience=patience)

        def checkpoint(epoch, sym, arg, aux):
            save_checkpoint(self.module_path, epoch, sym, arg, aux)

        start = time.time()
        cross_entropy_metric = MeanSymbol(metric_name)
        accuracy_metrics = [
            AccuracyMetric(name=label_col.output_column, label_index=i) for i, label_col in
            enumerate(self.label_encoders)
        ]
        combined_metric = mx.metric.CompositeEvalMetric(
            metrics=[cross_entropy_metric] + accuracy_metrics)

        with timing("fit model"):
            try:
                self.module.fit(
                    train_data=iter_train,
                    eval_data=iter_test,
                    eval_metric=combined_metric,
                    num_epoch=num_epochs,
                    initializer=mx.init.Xavier(factor_type="in", magnitude=2.34),
                    optimizer='adam',
                    optimizer_params=(('learning_rate', learning_rate), ('wd', weight_decay)),
                    batch_end_callback=[mx.callback.Speedometer(iter_train.batch_size,
                                                                int(np.ceil(
                                                                    iter_train.df_iterator.data[0][1].shape[0] /
                                                                    iter_train.batch_size / 2)),
                                                                auto_reset=True)],
                    eval_end_callback=[test_cb, train_cb],
                    epoch_end_callback=checkpoint
                )
            except StopIteration:
                # catch the StopIteration exception thrown when early stopping condition is reached
                # this is ugly but the only way to use module api and have early stopping
                logger.debug("Stopping training, patience reached")
                pass

        self.training_time = time.time() - start
        self.train_losses, self.test_losses = train_cb.metrics[metric_name], test_cb.metrics[
            metric_name]

    def __build_module(self, iter_train: ImputerIterDf) -> mx.mod.Module:
        mod = _MXNetModule(self.ctx, self.label_encoders, self.data_featurizers, self.final_fc_hidden_units)
        return mod(iter_train)

    def __build_iterators(self,
                          train_df: pd.DataFrame,
                          test_df: pd.DataFrame,
                          test_split: float) -> Tuple[ImputerIterDf, ImputerIterDf]:
        """

        Builds iterators from data frame

        :param train_df: training data as pandas DataFrame
        :param test_df: test data, can be None
        :param test_split: test data split, used if test_df is None
        :return: train and test iterators for mxnet model

        """

        # if this is a pandas df
        if not isinstance(train_df, pd.core.frame.DataFrame):
            raise ValueError("Only pandas data frames are supported")

        if (test_df is not None) & (not isinstance(test_df, pd.core.frame.DataFrame)):
            raise ValueError("Only pandas data frames are supported")

        input_col_names = [c.field_name for c in self.data_featurizers]
        label_col_names = list(itertools.chain(*[c.input_columns for c in self.label_encoders]))

        missing_columns = set(input_col_names + label_col_names) - set(train_df.columns)

        if len(missing_columns) > 0:
            ValueError("Training DataFrame does not contain required column {}".format(missing_columns))

        for encoder in self.label_encoders:
            if not encoder.is_fitted():
                encoder_type = type(encoder)
                logger.debug("Fitting label encoder {} on {} rows \
                            of training data".format(encoder_type, len(train_df)))
                encoder.fit(train_df)

        # discard all rows which contain labels that will not be learned/predicted
        train_df = self.__drop_missing_labels(train_df, how='all')

        # if there is no test data set provided, split one off the training data
        if test_df is None:
            train_df, test_df = random_split(train_df, [1.0 - test_split, test_split])

        test_df = self.__drop_missing_labels(test_df, how='all')

        logger.debug("Train: {}, Test: {}".format(len(train_df), len(test_df)))

        for encoder in self.data_encoders:
            if not encoder.is_fitted():
                encoder_type = type(encoder)
                logger.debug(
                    "Fitting data encoder {} on columns {} and {} rows of training data with parameters {}".format(
                        encoder_type, ", ".join(encoder.input_columns), len(train_df), encoder.__dict__))

                encoder.fit(train_df)

        logger.debug("Building Train Iterator with {} elements".format(len(train_df)))
        iter_train = ImputerIterDf(
            data_frame=train_df,
            data_columns=self.data_encoders,
            label_columns=self.label_encoders,
            batch_size=self.batch_size
        )

        logger.debug("Building Test Iterator with {} elements".format(len(test_df)))
        iter_test = ImputerIterDf(
            data_frame=test_df,
            data_columns=iter_train.data_columns,
            label_columns=iter_train.label_columns,
            batch_size=self.batch_size
        )

        return iter_train, iter_test

    def __transform_mxnet_iter(self, mxnet_iter: ImputerIterDf) -> dict:
        """
        Imputes values given an mxnet iterator (see iterators)

        :param mxnet_iter:  iterator, see ImputerIter in iterators.py
        :return: dict of {'column_name': list} where list contains the string predictions

        """
        labels, model_outputs = zip(*self.__predict_mxnet_iter(mxnet_iter).items())
        predictions = {}
        for col_enc, label, model_output in zip(mxnet_iter.label_columns, labels, model_outputs):
            if isinstance(col_enc, CategoricalEncoder):
                predictions[label] = col_enc.decode(pd.Series(model_output.argmax(axis=1)))
            elif isinstance(col_enc, NumericalEncoder):
                predictions[label] = model_output
        return predictions

    @staticmethod
    def __filter_predictions(predictions: list,
                             precision_threshold: float) -> dict:
        """
        Filter predictions such that all items with precision below threshold are disregarded.

        :param predictions: list of lists with a single tuple with predictions and their softmax score
        :param precision_threshold: threshold below which predictions are disregarded.
        :return: filtered predictions: list of predictions that above the threshold.
        """

        filtered_predictions = []
        for prediction in predictions:
            if prediction[0][1] > precision_threshold:
                filtered_predictions.append(prediction[0])
            else:
                filtered_predictions.append(())

        return filtered_predictions

    def __predict_above_precision_mxnet_iter(self,
                                             mxnet_iter: ImputerIterDf,
                                             precision_threshold: float = 0.95) -> dict:
        """
        Imputes values only if predictions are above certain precision threshold,
            determined on test set during fit

        :param mxnet_iter: iterator, see ImputerIter in iterators.py
        :param precision_threshold: don't predict if predicted class probability is below
            this precision threshold
        :return: dict of {'column_name': array}, array is a numpy array of shape samples-by-labels

        """
        predictions = self.__predict_top_k_mxnet_iter(mxnet_iter, top_k=1)
        for col_enc, att in zip(self.label_encoders, predictions.keys()):
            if isinstance(col_enc, CategoricalEncoder):
                predictions[att] = self.__filter_predictions(predictions[att], precision_threshold)
            else:
                logger.debug("Precision filtering only for CategoricalEncoder returning \
                            {} unfiltered".format(att))
                predictions[att] = predictions[att]

        return predictions

    def __predict_mxnet_iter(self, mxnet_iter):
        """
        Returns the probabilities for each class
        :param mxnet_iter:  iterator, see ImputerIter in iterators.py
        :return: dict of {'column_name': array}, array is a numpy array of shape samples-by-labels
        """
        if not self.module.for_training:
            self.module.bind(data_shapes=mxnet_iter.provide_data,
                             label_shapes=mxnet_iter.provide_label)
        # FIXME: truncation to [:mxnet_iter.start_padding_idx] because of having to set last_batch_handle to discard.
        # truncating bottom rows for each output module while preserving all the columns
        mod_output = [o.asnumpy()[:mxnet_iter.start_padding_idx, :] for o in
                      self.module.predict(mxnet_iter)[1:]]
        output = {}
        for label_encoder, pred in zip(mxnet_iter.label_columns, mod_output):
            if isinstance(label_encoder, NumericalEncoder):
                output[label_encoder.output_column] = label_encoder.decode(pred)
            else:
                # apply temperature scaling calibration if a temperature was fit.
                if self.calibration_temperature is not None:
                    pred = calibration.calibrate(pred, self.calibration_temperature)
                output[label_encoder.output_column] = pred
        return output

    def __predict_top_k_mxnet_iter(self, mxnet_iter, top_k=5):
        """
        For categorical outputs, returns tuples of (label, probability) for the top_k most likely
        predicted classes
        For numerical outputs, returns just prediction

        :param mxnet_iter:  iterator, see ImputerIter in iterators.py
        :return: dict of {'column_name': list} where list is a list of (label, probability)
                    tuples or numerical values

        """
        col_enc_att_probas = zip(mxnet_iter.label_columns,
                                 *zip(*self.__predict_mxnet_iter(mxnet_iter).items()))
        top_k_predictions = {}
        for col_enc, att, probas in col_enc_att_probas:
            if isinstance(col_enc, CategoricalEncoder):
                top_k_predictions[att] = []
                for pred in probas:
                    top_k_pred_idx = pred.argsort()[-top_k:][::-1]
                    label_proba_tuples = [(col_enc.decode_token(idx), pred[idx]) for idx in
                                          top_k_pred_idx]
                    top_k_predictions[att].append(label_proba_tuples)
            else:
                logger.debug(
                    "Top-k only for CategoricalEncoder, dropping {}, {}".format(att, type(col_enc)))
                top_k_predictions[att] = probas

        return top_k_predictions

    def __transform_and_compute_metrics_mxnet_iter(self,
                                                   mxnet_iter: ImputerIterDf,
                                                   metrics_path: str = None) -> Tuple[dict, dict]:
        """

        Returns predictions and metrics (average and per class)

        :param mxnet_iter:
        :param metrics_path: if not None and exists, metrics are serialized as json to this path.
        :return: predictions and metrics

        """
        # get thresholded predictions for predictions and standard metrics
        mxnet_iter.reset()
        all_predictions = self.__transform_mxnet_iter(mxnet_iter)
        # reset iterator, compute probabilistic outputs for all classes for precision/recall curves
        mxnet_iter.reset()
        all_predictions_proba = self.__predict_mxnet_iter(mxnet_iter)
        mxnet_iter.reset()
        true_labels_idx_array = mx.nd.concat(
            *[mx.nd.concat(*[l for l in b.label], dim=1) for b in mxnet_iter],
            dim=0
        )
        true_labels_string = {}
        true_labels_idx = {}
        predictions_categorical = {}
        predictions_categorical_proba = {}

        predictions_numerical = {}
        true_labels_numerical = {}

        for l_idx, col_enc in enumerate(mxnet_iter.label_columns):
             # pylint: disable=invalid-sequence-index
            n_predictions = len(all_predictions[col_enc.output_column])
            if isinstance(col_enc, CategoricalEncoder):
                predictions_categorical[col_enc.output_column] = all_predictions[
                    col_enc.output_column]
                predictions_categorical_proba[col_enc.output_column] = all_predictions_proba[
                    col_enc.output_column]
                attribute = col_enc.output_column
                true_labels_idx[attribute] = true_labels_idx_array[:n_predictions, l_idx].asnumpy()
                true_labels_string[attribute] = [col_enc.decode_token(idx) for idx in
                                                 true_labels_idx[attribute]]
            elif isinstance(col_enc, NumericalEncoder):
                true_labels_numerical[col_enc.output_column] = \
                    true_labels_idx_array[:n_predictions, l_idx].asnumpy()
                predictions_numerical[col_enc.output_column] = \
                    all_predictions[col_enc.output_column]

        metrics = evaluate_and_persist_metrics(true_labels_string,
                                               true_labels_idx,
                                               predictions_categorical,
                                               predictions_categorical_proba,
                                               metrics_path,
                                               None,
                                               true_labels_numerical,
                                               predictions_numerical)

        return merge_dicts(predictions_categorical, predictions_numerical), metrics

    def transform(self, data_frame: pd.DataFrame) -> dict:
        """
        Imputes values given an mxnet iterator (see iterators)
        :param data_frame:  pandas data frame (pandas)
        :return: dict of {'column_name': list} where list contains the string predictions
        """
        mxnet_iter = self.__mxnet_iter_from_df(data_frame)
        return self.__transform_mxnet_iter(mxnet_iter)

    def predict(self,
                data_frame: pd.DataFrame,
                precision_threshold: float = 0.0,
                imputation_suffix: str = "_imputed",
                score_suffix: str = "_imputed_proba",
                inplace: bool = False) -> pd.DataFrame:
        """
        Computes imputations for numerical or categorical values

        For categorical imputations, most likely values are imputed if values are above a certain
        precision threshold computed on the validation set
        Precision is calculated as part of the `datawig.evaluate_and_persist_metrics` function.

        For numerical imputations, no thresholding is applied.

        Returns original dataframe with imputations and respective likelihoods as estimated by
        imputation model in additional columns; names of imputation columns are that of the label
        suffixed with `imputation_suffix`, names of respective likelihood columns are suffixed with
        `score_suffix`

        :param data_frame:   pandas data_frame
        :param precision_threshold: double between 0 and 1 indicating precision threshold for each
                                    imputation
        :param imputation_suffix: suffix for imputation columns
        :param score_suffix: suffix for imputation score columns
        :param inplace: add column with imputed values and column with confidence scores to data_frame, returns the
            modified object (True). Create copy of data_frame with additional columns, leave input unmodified (False).
        :return: dataframe with imputations and their likelihoods in additional columns
        """

        if not inplace:
            data_frame = data_frame.copy()

        numerical_outputs = list(
            itertools.chain(
                *[c.input_columns for c in self.label_encoders if isinstance(c, NumericalEncoder)]))

        predictions = self.predict_above_precision(data_frame, precision_threshold).items()
        for label, imputations in predictions:
            imputation_col = label + imputation_suffix
            if data_frame.columns.contains(imputation_col):
                raise ColumnOverwriteException(
                    "DataFrame contains column {}; remove column and try again".format(
                        imputation_col))

            if label not in numerical_outputs:
                imputation_proba_col = label + score_suffix
                if data_frame.columns.contains(imputation_proba_col):
                    raise ColumnOverwriteException(
                        "DataFrame contains column {}; remove column and try again".format(
                            imputation_proba_col))

                imputed_values, imputed_value_scores = [], []
                for imputation_above_precision_threshold in imputations:
                    if not imputation_above_precision_threshold:
                        imputed_value, imputed_value_score = "", np.nan
                    else:
                        imputed_value, imputed_value_score = imputation_above_precision_threshold
                    imputed_values.append(imputed_value)
                    imputed_value_scores.append(imputed_value_score)

                data_frame[imputation_col] = imputed_values
                data_frame[imputation_proba_col] = imputed_value_scores

            elif label in numerical_outputs:
                data_frame[imputation_col] = imputations

        return data_frame

    def predict_proba(self, data_frame: pd.DataFrame) -> dict:
        """
        Returns the probabilities for each class
        :param data_frame:  data frame
        :return: dict of {'column_name': array}, array is a numpy array of shape samples-by-labels
        """
        mxnet_iter = self.__mxnet_iter_from_df(data_frame)
        return self.__predict_mxnet_iter(mxnet_iter)

    def predict_above_precision(self, data_frame: pd.DataFrame, precision_threshold=0.95) -> dict:
        """
        Returns the probabilities for each class, filtering out predictions below the precision threshold.

        :param data_frame:  data frame
        :param precision_threshold: don't predict if predicted class probability is below this
                                        precision threshold
        :return: dict of {'column_name': array}, array is a numpy array of shape samples-by-labels

        """
        mxnet_iter = self.__mxnet_iter_from_df(data_frame)
        return self.__predict_above_precision_mxnet_iter(mxnet_iter,
                                                         precision_threshold=precision_threshold)

    def predict_proba_top_k(self, data_frame: pd.DataFrame, top_k: int = 5) -> dict:
        """

        Returns tuples of (label, probability) for the top_k most likely predicted classes

        :param data_frame:  pandas data frame
        :param top_k: number of most likely predictions to return
        :return: dict of {'column_name': list} where list is a list of (label, probability) tuples

        """
        mxnet_iter = self.__mxnet_iter_from_df(data_frame)
        return self.__predict_top_k_mxnet_iter(mxnet_iter, top_k)

    def transform_and_compute_metrics(self, data_frame: pd.DataFrame, metrics_path=None) -> dict:
        """

        Returns predictions and metrics (average and per class)

        :param data_frame:  data frame
        :param metrics_path: if not None and exists, metrics are serialized as json to this path.
        :return:
        """
        for col_enc in self.label_encoders:
            if col_enc.input_columns[0] not in data_frame.columns:
                raise ValueError(
                    "Cannot compute metrics: Label Column {} not found in \
                    input DataFrame with columns {}".format(col_enc.output_column, ", ".join(data_frame.columns)))

        mxnet_iter = self.__mxnet_iter_from_df(data_frame)
        return self.__transform_and_compute_metrics_mxnet_iter(mxnet_iter,
                                                               metrics_path=metrics_path)

    def __drop_missing_labels(self, data_frame: pd.DataFrame, how='all') -> pd.DataFrame:
        """

        Drops rows of data frame that contain missing labels

        :param data_frame: pandas data frame
        :param how: ['all', 'any'] whether to drop rows if all labels are missing or if just
                    any label is missing
        :return: pandas DataFrame

        """
        n_samples = len(data_frame)
        missing_idx = -1
        for col_enc in self.label_encoders:
            if isinstance(col_enc, CategoricalEncoder):
                # for CategoricalEncoders, exclude rows that are either nan or not in the
                # token_to_idx mapping
                col_missing_idx = data_frame[col_enc.input_columns[0]].isna() | \
                                  ~data_frame[col_enc.input_columns[0]].isin(
                                      col_enc.token_to_idx.keys())
            elif isinstance(col_enc, NumericalEncoder):
                # for NumericalEncoders, exclude rows that are nan
                col_missing_idx = data_frame[col_enc.input_columns[0]].isna()

            logger.debug("Detected {} rows with missing labels \
                        for column {}".format(col_missing_idx.sum(), col_enc.input_columns[0]))

            if missing_idx == -1:
                missing_idx = col_missing_idx
            elif how == 'all':
                missing_idx = missing_idx & col_missing_idx
            elif how == 'any':
                missing_idx = missing_idx | col_missing_idx

        logger.debug("Dropping {}/{} rows".format(missing_idx.sum(), n_samples))

        return data_frame.loc[~missing_idx, :]

    def __prune_models(self):
        """

        Removes all suboptimal models from output directory

        """
        best_model = glob.glob(self.module_path + "*{}.params".format(self.__get_best_epoch()))
        logger.debug("Keeping {}".format(best_model[0]))
        worse_models = set(glob.glob(self.module_path + "*.params")) - set(best_model)
        # remove worse models
        for worse_epoch in worse_models:
            logger.debug("Deleting {}".format(worse_epoch))
            os.remove(worse_epoch)

    def __get_best_epoch(self):
        """

        Retrieves the best epoch, i.e. the minimum of the test_losses

        :return: best epoch
        """
        return sorted(enumerate(self.test_losses), key=lambda x: x[1])[0][0]

    def save(self):
        """

        Saves model to disk, except mxnet module which is stored separately during fit

        """
        # save all params but the mxnet module
        params = {k: v for k, v in self.__dict__.items() if k != 'module'}
        pickle.dump(params, open(os.path.join(self.output_path, "imputer.pickle"), "wb"))

    @staticmethod
    def load(output_path: str) -> Any:
        """

        Loads model from output path

        :param output_path: output_path field of trained Imputer model
        :return: imputer model

        """

        logger.debug("Output path for loading Imputer {}".format(output_path))
        params = pickle.load(open(os.path.join(output_path, "imputer.pickle"), "rb"))
        imputer_signature = inspect.getfullargspec(Imputer.__init__)[0]
        # get constructor args
        constructor_args = {p: params[p] for p in imputer_signature if p != 'self'}
        non_constructor_args = {p: params[p] for p in params.keys() if
                                p not in ['self'] + list(constructor_args.keys())}

        # use all relevant fields to instantiate Imputer
        imputer = Imputer(**constructor_args)
        # then set all other args
        for arg, value in non_constructor_args.items():
            setattr(imputer, arg, value)

        # the module path must be updated when loading the Imputer, too
        imputer.module_path = os.path.join(output_path, 'model')
        imputer.output_path = output_path
        ctx = imputer.ctx

<<<<<<< HEAD
        logger.debug("Loading mxnet model from {}".format(imputer.module_path))
=======
        logger.info("Loading mxnet model from {}".format(imputer.module_path))

        # for categorical outputs, instance weight is added
        if isinstance(imputer.label_encoders[0], NumericalEncoder):
            data_names = [s.field_name for s in imputer.data_featurizers]
        else:
            data_names = [s.field_name for s in imputer.data_featurizers] + [INSTANCE_WEIGHT_COLUMN]

>>>>>>> 400c698c
        # deserialize mxnet module
        imputer.module = mx.module.Module.load(
            imputer.module_path,
            imputer.__get_best_epoch(),
            context=ctx,
            data_names=data_names,
            label_names=[s.output_column for s in imputer.label_encoders]
        )
        return imputer

    def __mxnet_iter_from_df(self, data_frame: pd.DataFrame) -> ImputerIterDf:
        """

        Transforms dataframe into imputer iterator for mxnet

        :param data_frame: pandas DataFrame
        :return: ImputerIterDf
        """
        return ImputerIterDf(
            data_frame=data_frame,
            data_columns=self.data_encoders,
            label_columns=self.label_encoders,
            batch_size=self.batch_size
        )

    def calibrate(self, test_iter: ImputerIterDf):
        """
        Cecks model calibration and fits temperature scaling.
        If the fit improves model calibration, the temperature parameter is assigned
        as property to self and used for all further predictions in self.predict_mxnet_iter().
        Saves calibration information to dictionary.

        :param test_iter: iterator, see ImputerIter in iterators.py
        :return: None
        """

        test_iter.reset()
        proba = self.__predict_mxnet_iter(test_iter)

        test_iter.reset()
        labels = mx.nd.concat(*[mx.nd.concat(*[l for l in b.label], dim=1) for b in test_iter], dim=0)

        if len(test_iter.label_columns) != 1:
            logger.warning('Aborting calibration. Can only calibrate one output column.')
            return

        output_label = test_iter.label_columns[0].output_column
        n_labels = proba[output_label].shape[0]

        scores = proba[output_label]
        labels = labels.asnumpy().squeeze()[:n_labels]

        ece_pre = calibration.compute_ece(scores, labels)
        self.calibration_info['ece_pre'] = ece_pre
        self.calibration_info['reliability_pre'] = calibration.reliability(scores, labels)
        logger.debug('Expected calibration error: {:.1f}%'.format(100*ece_pre))

        temperature = calibration.fit_temperature(scores, labels)
        ece_post = calibration.compute_ece(scores, labels, temperature)
        self.calibration_info['ece_post'] = ece_post
        logger.debug('Expected calibration error after calibration: {:.1f}%'.format(100*ece_post))

        # check whether calibration improves at all and apply
        if ece_pre - ece_post > 0:
            self.calibration_info['reliability_post'] = calibration.reliability(
                calibration.calibrate(scores, temperature), labels)
            self.calibration_info['ece_post'] = calibration.compute_ece(scores, labels, temperature)
            self.calibration_temperature = temperature


class _MXNetModule:
    def __init__(
            self,
            ctx: mx.context,
            label_encoders: List[ColumnEncoder],
            data_featurizers: List[Featurizer],
            final_fc_hidden_units: List[int]
    ):
        """
        Wrapper of internal DataWig MXNet module

        :param ctx: MXNet execution context
        :param label_encoders: list of label column encoders
        :param data_featurizers: list of data featurizers
        :param final_fc_hidden_units: list of number of hidden parameters
        """
        self.ctx = ctx
        self.data_featurizers = data_featurizers
        self.label_encoders = label_encoders
        self.final_fc_hidden_units = final_fc_hidden_units

    def __call__(self,
                 iter_train: ImputerIterDf) -> mx.mod.Module:
        """
        Given a training iterator, build MXNet module and return it

        :param iter_train: Training data iterator
        :return: mx.mod.Module
        """

        predictions, loss = self.__make_loss()

        logger.debug("Building output symbols")
        output_symbols = []
        for col_enc, output in zip(self.label_encoders, predictions):
            output_symbols.append(
                mx.sym.BlockGrad(output, name="pred-{}".format(col_enc.output_column)))

        mod = mx.mod.Module(
            mx.sym.Group([loss] + output_symbols),
            context=self.ctx,
            # [name for name, dim in iter_train.provide_data],
            data_names=[name for name, dim in iter_train.provide_data if name in loss.list_arguments()],
            label_names=[name for name, dim in iter_train.provide_label]
        )
        mod.bind(data_shapes=[d for d in iter_train.provide_data if d.name in loss.list_arguments()],  # iter_train.provide_data,
                 label_shapes=iter_train.provide_label)

        return mod

    @staticmethod
    def __make_categorical_loss(latents: mx.symbol,
                                label_field_name: str,
                                num_labels: int,
                                final_fc_hidden_units: List[int] = None) -> Tuple[Any, Any]:
        """
        Generate output symbol for categorical loss

        :param latents: MxNet symbol containing the concantenated latents from all featurizers
        :param label_field_name: name of the label column
        :param num_labels: number of labels contained in the label column (for prediction)
        :param final_fc_hidden_units: list of dimensions for the final fully connected layer.
                                The length of this list corresponds to the number of FC
                                layers, and the contents of the list are integers with
                                corresponding hidden layer size.
        :return: mxnet symbols for predictions and loss
        """

        fully_connected = None
        if len(final_fc_hidden_units) == 0:
            # generate prediction symbol
            fully_connected = mx.sym.FullyConnected(
                data=latents,
                num_hidden=num_labels,
                name="label_{}".format(label_field_name))
        else:
            layer_size = final_fc_hidden_units
            with mx.name.Prefix("label_{}".format(label_field_name)):
                for i, layer in enumerate(layer_size):
                    if i == len(layer_size) - 1:
                        fully_connected = mx.sym.FullyConnected(
                            data=latents,
                            num_hidden=layer)
                    else:
                        latents = mx.sym.FullyConnected(
                            data=latents,
                            num_hidden=layer)

        instance_weight = mx.sym.Variable(INSTANCE_WEIGHT_COLUMN)
        pred = mx.sym.softmax(fully_connected)
        label = mx.sym.Variable(label_field_name)

        # assign to 0.0 the label values larger than number of classes so that they
        # do not contribute to the loss

        logger.debug("Building output of label {} with {} classes \
                     (including missing class)".format(label, num_labels))

        num_labels_vec = label * 0.0 + num_labels
        indices = mx.sym.broadcast_lesser(label, num_labels_vec)
        label = label * indices

        # goes from (batch, 1) to (batch,) as is required for softmax output
        label = mx.sym.split(label, axis=1, num_outputs=1, squeeze_axis=1)

        # mask entries when label is 0 (missing value)
        missing_labels = mx.sym.zeros_like(label)
        positive_mask = mx.sym.broadcast_greater(label, missing_labels)

        # compute the cross entropy only when labels are positive
        cross_entropy = mx.sym.pick(mx.sym.log_softmax(fully_connected), label) * -1 * positive_mask
        # multiply loss by class weighting
        cross_entropy = cross_entropy * mx.sym.pick(instance_weight, label)

        # normalize the cross entropy by the number of positive label
        num_positive_indices = mx.sym.sum(positive_mask)
        cross_entropy = mx.sym.broadcast_div(cross_entropy, num_positive_indices + 1.0)

        # todo because MakeLoss normalize even with normalization='null' argument is used,
        # we have to multiply by batch_size here
        batch_size = mx.sym.sum(mx.sym.ones_like(label))
        cross_entropy = mx.sym.broadcast_mul(cross_entropy, batch_size)

        return pred, cross_entropy

    @staticmethod
    def __make_numerical_loss(latents: mx.symbol,
                              label_field_name: str) -> Tuple[Any, Any]:
        """
        Generate output symbol for univariate numeric loss

        :param latents:
        :param label_field_name:
        :return: mxnet symbols for predictions and loss
        """

        # generate prediction symbol
        pred = mx.sym.FullyConnected(
            data=latents,
            num_hidden=1,
            name="label_{}".format(label_field_name))

        target = mx.sym.Variable(label_field_name)

        # squared loss
        loss = mx.sym.sum((pred - target) ** 2.0)

        return pred, loss

    def __make_loss(self, eps: float = 1e-5) -> Tuple[Any, Any]:

        logger.debug("Concatenating all {} latent symbols".format(len(self.data_featurizers)))

        unique_input_field_names = set([feat.field_name for feat in self.data_featurizers])
        if len(unique_input_field_names) < len(self.data_featurizers):
            raise ValueError("Input fields of Featurizers outputs of ColumnEncoders must be unique but \
                there were duplicates in {}, consider \
                explicitly providing output column names to ColumnEncoders".format(", ".join(unique_input_field_names)))

        # construct mxnet symbols for the data columns
        latents = mx.sym.concat(*[f.latent_symbol() for f in self.data_featurizers], dim=1)

        # build predictions and loss for each single output
        outputs = []
        for output_col in self.label_encoders:
            if isinstance(output_col, CategoricalEncoder):
                logger.debug("Constructing categorical loss for column {} and {} labels".format(
                    output_col.output_column, output_col.max_tokens))
                outputs.append(
                    self.__make_categorical_loss(
                        latents,
                        output_col.output_column,
                        output_col.max_tokens + 1,
                        self.final_fc_hidden_units
                    )
                )
            elif isinstance(output_col, NumericalEncoder):
                logger.debug(
                    "Constructing numerical loss for column {}".format(output_col.output_column))
                outputs.append(self.__make_numerical_loss(latents, output_col.output_column))

        predictions, losses = zip(*outputs)

        # compute mean loss for each output
        mean_batch_losses = [mx.sym.mean(l) + eps for l in losses]

        # normalize the loss contribution of each label by the mean over the batch
        normalized_losses = [mx.sym.broadcast_div(l, mean_loss) for l, mean_loss in zip(losses, mean_batch_losses)]

        # multiply the loss by the mean of all losses of all labels to preserve the gradient norm
        mean_label_batch_loss = mx.sym.ElementWiseSum(*mean_batch_losses) / float(len(mean_batch_losses))

        # normalize batch
        loss = mx.sym.broadcast_mul(
            mx.sym.ElementWiseSum(*normalized_losses) / float(len(mean_batch_losses)),
            mean_label_batch_loss
        )
        loss = mx.sym.MakeLoss(loss, normalization='valid', valid_thresh=1e-6)

        return predictions, loss<|MERGE_RESOLUTION|>--- conflicted
+++ resolved
@@ -1005,10 +1005,7 @@
         imputer.output_path = output_path
         ctx = imputer.ctx
 
-<<<<<<< HEAD
         logger.debug("Loading mxnet model from {}".format(imputer.module_path))
-=======
-        logger.info("Loading mxnet model from {}".format(imputer.module_path))
 
         # for categorical outputs, instance weight is added
         if isinstance(imputer.label_encoders[0], NumericalEncoder):
@@ -1016,7 +1013,6 @@
         else:
             data_names = [s.field_name for s in imputer.data_featurizers] + [INSTANCE_WEIGHT_COLUMN]
 
->>>>>>> 400c698c
         # deserialize mxnet module
         imputer.module = mx.module.Module.load(
             imputer.module_path,
