# Copyright 2018 Amazon.com, Inc. or its affiliates. All Rights Reserved.
#
# Licensed under the Apache License, Version 2.0 (the "License"). You may not
# use this file except in compliance with the License. A copy of the License
# is located at
#
#     http://aws.amazon.com/apache2.0/
#
# or in the "license" file accompanying this file. This file is distributed on
# an "AS IS" BASIS, WITHOUT WARRANTIES OR CONDITIONS OF ANY KIND, either
# express or implied. See the License for the specific language governing
# permissions and limitations under the License.

"""

DataWig utility functions

"""

import contextlib
import itertools
import logging
import math
import random
import sys
import time
<<<<<<< HEAD
from typing import List, Dict
=======
import string
from typing import Any, List, Tuple, Dict
>>>>>>> 400c698c
import collections

import mxnet as mx
import numpy as np
import pandas as pd

mx.random.seed(1)
random.seed(1)
np.random.seed(42)

# set global logger variables
log_formatter = logging.Formatter("%(asctime)s [%(levelname)s]  %(message)s")
logger = logging.getLogger()
consoleHandler = logging.StreamHandler()
consoleHandler.setFormatter(log_formatter)
consoleHandler.setLevel("INFO")
logger.addHandler(consoleHandler)
logger.setLevel("INFO")


def set_stream_log_level(level: str):
    for handler in logger.handlers:
        if type(handler) is logging.StreamHandler:
            handler.setLevel(level)


def flatten_dict(d: Dict,
                 parent_key: str ='',
                 sep: str =':') -> Dict:
    """
    Flatten a nested dictionary and create new keys by concatenation

    :param d: input dictionary (nested)
    :param parent_key: Prefix for keys of the flat dictionary
    :param sep: Separator when concatenating dictionary keys from different levels.
    """

    items = []
    for k, v in d.items():
        new_key = parent_key + sep + k if parent_key else k
        if isinstance(v, collections.MutableMapping):
            items.extend(flatten_dict(v, new_key, sep=sep).items())
        else:
            items.append((new_key, v))
    return dict(items)


class ColumnOverwriteException(Exception):
    """Raised when an existing column of a pandas dataframe is about to be overwritten"""
    pass


def stringify_list(cols):
    """
    Returns list with elements stringified
    """
    return [str(c) for c in cols]


def merge_dicts(d1: dict, d2: dict):
    """

    Merges two dicts

    :param d1: A dictionary
    :param d2: Another dictionary
    :return: Merged dicts
    """
    return dict(itertools.chain(d1.items(), d2.items()))


def get_context() -> mx.context:
    """

    Returns the a list of all available gpu contexts for a given machine.
    If no gpus are available, returns [mx.cpu()].
    Use it to automatically return MxNet contexts (uses max number of gpus or cpu)

    :return: List of mxnet contexts of a gpu or [mx.cpu()] if gpu not available

    """
    context_list = []
    for gpu_number in range(16):
        try:
            _ = mx.nd.array([1, 2, 3], ctx=mx.gpu(gpu_number))
            context_list.append(mx.gpu(gpu_number))
        except mx.MXNetError:
            pass

    if len(context_list) == 0:
        context_list.append(mx.cpu())

    return context_list


def random_split(data_frame: pd.DataFrame,
                 split_ratios: List[float] = None,
                 seed: int = 10) -> List[pd.DataFrame]:
    """

    Shuffles and splits a Data frame into partitions with specified percentages of data

    :param data_frame: a pandas DataFrame
    :param split_ratios: percentages of splits
    :param seed: seed of random number generator
    :return:
    """
    if split_ratios is None:
        split_ratios = [.8, .2]
    sections = np.array([int(r * len(data_frame)) for r in split_ratios]).cumsum()
    return np.split(data_frame.sample(frac=1, random_state=seed), sections)[:len(split_ratios)]


def rand_string(length: int = 16) -> str:
    """
    Utility function for generating a random alphanumeric string of specified length

    :param length: length of the generated string

    :return: random string
    """
    import random, string
    return ''.join([random.choice(string.ascii_letters + string.digits) for _ in range(length)])


@contextlib.contextmanager
def timing(marker):
    start_time = time.time()
    sys.stdout.flush()
    logger.info("\n========== start: %s" % marker)
    try:
        yield
    finally:
        logger.info("\n========== done (%s s) %s" % ((time.time() - start_time), marker))
        sys.stdout.flush()


class MeanSymbol(mx.metric.EvalMetric):
    """
    Metrics tracking the mean of a symbol, the index of the symbol must be passed as argument.
    """

    def __init__(self, name, symbol_index=0, output_names=None, label_names=None):
        super(MeanSymbol, self).__init__(name, output_names=output_names,
                                         label_names=label_names)
        self.symbol_index = symbol_index

    def update(self, _, preds):
        sym = preds[self.symbol_index]
        self.sum_metric += mx.ndarray.sum(sym).asscalar()
        self.num_inst += sym.size


class AccuracyMetric(mx.metric.EvalMetric):
    """
    Metrics tracking the accuracy, the index of the discrete label must be passed as argument.
    """

    def __init__(self, name, label_index=0):
        super(AccuracyMetric, self).__init__("{}-accuracy".format(name))
        self.label_index = label_index

    def update(self, labels, preds):
        chosen = preds[1 + self.label_index].asnumpy().argmax(axis=1)
        labels_values = labels[self.label_index].asnumpy().squeeze(axis=1)
        self.sum_metric += sum((chosen == labels_values) | (labels_values == 0.0))
        self.num_inst += preds[0].size


class LogMetricCallBack(object):
    """
    Tracked the metrics specified as arguments.
    Any mxnet metric whose name contains one of the argument will be tracked.
    """

    def __init__(self, tracked_metrics, patience=None):
        """
        :param tracked_metrics: metrics to be tracked
        :param patience: if not None then if the metrics does not improve during 'patience' number
        of steps, StopIteration is raised.
        """
        self.tracked_metrics = tracked_metrics
        self.metrics = {metric: [] for metric in tracked_metrics}
        self.patience = patience

    def __call__(self, param):
        if param.eval_metric is not None:
            name_value = param.eval_metric.get_name_value()
            for metric in self.tracked_metrics:
                for name, value in name_value:
                    if metric in name and not math.isnan(value):
                        self.metrics[metric].append(value)
                        if self.patience is not None:
                            self.check_regression()

    def check_regression(self):
        """
        If no improvement happens in "patience" number of steps then StopIteration exception is
        raised. This is an ugly mechanism but it is currently the only way to support this feature
        while using module api.
        """
        _, errors = next(iter(self.metrics.items()))

        def convert_nans(e):
            if math.isnan(e):
                logger.warning("Found nan in metric")
                return 0
            else:
                return e

        errors = [convert_nans(e) for e in errors]

        if self.patience < len(errors):
            # check that the metric has improved, e.g. that all recent metrics were worse
            metric_before_patience = errors[(-1 * self.patience) - 1]

            no_improvement = all(
                [errors[-i] >= metric_before_patience for i in range(0, self.patience)]
            )
            if no_improvement:
                logger.info("No improvement detected for {} epochs compared to {} last error " \
                            "obtained: {}, stopping here".format(self.patience,
                                                                 metric_before_patience,
                                                                 errors[-1]
                                                                 ))
                raise StopIteration


def normalize_dataframe(data_frame: pd.DataFrame):
    """

    Convenience function that normalizes strings of a DataFrame by converting to lower-case,
    stripping spaces, keeping only alphanumeric and space.

    :param data_frame:
    :return: normalized data_frame
    """
    return data_frame.apply(
        lambda x: x
            .astype(str)
            .str.lower()
            .str.replace(r'\s+', ' ')
            .str.strip()
            .str.replace('[^a-zA-Z0-9_ \r\n\t\f\v]', '')
    )


def softmax(x):
    """
    Compute softmax values for each sets of scores in x.
    """
    e_x = np.exp(x - np.max(x))
    return e_x / e_x.sum()


def generate_df_string(word_length: int = 5,
                       vocab_size: int = 100,
                       num_labels: int = 2,
                       num_words: int = 5,
                       num_samples: int = 200,
                       label_column_name: str = "labels",
                       data_column_name: str = "sentences") -> pd.DataFrame:
    """
    Generates a dataframe with random strings in one column and random 'labels', which are
     substrings contained in the string column.

     Use this method for testing the imputer on string data

    :param word_length: length of the synthetic words
    :param vocab_size:  size of synthetic vocabulary
    :param num_labels:  number of labels / categories
    :param num_words:   number of words in each sentence
    :param n_samples:   number of samples in the data frame
    :param label_column_name: name of the label column
    :param data_column_name:  name of the data column
    :return:

    """
    vocab = [rand_string(word_length) for _ in range(vocab_size)]
    labels, words = vocab[:num_labels], vocab[num_labels:]

    def sentence_with_label(labels=labels, words=words):
        label = random.choice(labels)
        return " ".join(np.random.permutation([random.choice(words) for _ in range(num_words)] + [label])), label

    sentences, labels = zip(*[sentence_with_label(labels, words) for _ in range(num_samples)])

    return pd.DataFrame({data_column_name: sentences, label_column_name: labels})


def generate_df_numeric(num_samples: int = 100,
                        label_column_name: str = "f(x)",
                        data_column_name: str = "x") -> pd.DataFrame:
    """
    Generates a dataframe with random numbers between -pi and pi in one column and the square of those values in another

    :param num_samples:         number of samples to be generated
    :param label_column_name:   name of label column
    :param data_column_name:    name of data column
    :return:
    """
    numeric_data = np.random.uniform(-np.pi, np.pi, (num_samples,))
    return pd.DataFrame({
        data_column_name: numeric_data,
        label_column_name: numeric_data ** 2 + np.random.normal(0, .01, (num_samples,)),
    })


def random_cartesian_product(sets: List,
                             num: int = 10) -> List:
    """
    Return random samples from the cartesian product of all iterators in sets.
    Returns at most as many results as unique products exist.
    Does not require materialization of the full product but is still truly random,
    wich can't be achieved with itertools.

    Example usage:
    >>> random_cartesian_product([range(2**50), ['a', 'b']], num=2)
    >>> [[558002326003088, 'a'], [367785400774751, 'a']]

    :param sets: List of iteratbles
    :param num: Number of random samples to draw
    """

    # Determine cardinality of full cartisian product
    N = np.prod([len(y) for y in sets])

    # Draw random integers without replacement
    if N > 1e6:  # avoid materialising all integers if data is large
        idxs = []
        while len(idxs) < min(num, N):
            idx_candidate = np.random.randint(N)
            if idx_candidate not in idxs:
                idxs.append(idx_candidate)
    else:
        idxs = np.random.choice(range(N), size=min(num, N), replace=False)

    out = []
    for idx in idxs:
        out.append(sample_cartesian(sets, idx, N))

    return out


def sample_cartesian(sets: List,
                     idx: int,
                     n: int = None) -> List:
    """
    Draw samples from the cartesian product of all iterables in sets.
    Each row in the cartesian product has a unique index. This function returns
    the row with index idx without materialising any of the other rows.

    For a cartesian products of lists with length l1, l2, ... lm, taking the cartesian
    product can be thought of as traversing through all lists picking one element of each
    and repeating this until all possible combinations are exhausted. The number of combinations
    is N=l1*l2*...*lm. This can make materialization of the list impracticle.
    By taking the first element from every list that leads to a new combination,
    we can define a unique enumeration of all combinations.

    :param sets: List of iteratbles
    :param idx: Index of desired row in the cartersian product
    :param n: Number of rows in the cartesian product
    """

    if n is None:
        n = np.prod([len(y) for y in sets])

    out = []  # prepare list to append elements to.
    width = n  # width of the index set in which the desired row falls.
    for item_set in sets:
        width = width/len(item_set)  # map index set onto first item_set
        bucket = int(np.floor(idx/width))  # determine index of the first item_set
        out.append(item_set[bucket])
        idx = idx - bucket*width  # restrict index to next item_set in the hierarchy (could use modulo operator here.)

    assert width == 1  # at the end of this procedure, the leaf index set should have width 1.

    return out<|MERGE_RESOLUTION|>--- conflicted
+++ resolved
@@ -24,13 +24,9 @@
 import random
 import sys
 import time
-<<<<<<< HEAD
-from typing import List, Dict
-=======
 import string
+import collections
 from typing import Any, List, Tuple, Dict
->>>>>>> 400c698c
-import collections
 
 import mxnet as mx
 import numpy as np
