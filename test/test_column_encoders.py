--- conflicted
+++ resolved
@@ -216,12 +216,7 @@
     assert tensor[:, :, 1, 1] == pytest.approx(np.array([[0., 0., 0.],
                                                          [0.53643285, -2.03571422, -1.80444444],
                                                          [-2.11790397, 0.67787113, -1.80444444]]),
-<<<<<<< HEAD
                                                1e-5)
-=======
-                                               1e-5)
-
-    shutil.rmtree(img_path)
 
 
 def test_tfidf_encoder():
@@ -234,5 +229,4 @@
     assert true == pytest.approx(bow, 1e-4)
 
     decoded_indices = tfidf_encoder.decode(pd.Series([0, 1, 2]))
-    assert np.array_equal(decoded_indices.values, np.array([' ', 'c', 'e']))
->>>>>>> 8235ad82
+    assert np.array_equal(decoded_indices.values, np.array([' ', 'c', 'e']))