# Copyright 2018 Amazon.com, Inc. or its affiliates. All Rights Reserved.
#
# Licensed under the Apache License, Version 2.0 (the "License"). You may not
# use this file except in compliance with the License. A copy of the License
# is located at
#
#     http://aws.amazon.com/apache2.0/
#
# or in the "license" file accompanying this file. This file is distributed on
# an "AS IS" BASIS, WITHOUT WARRANTIES OR CONDITIONS OF ANY KIND, either
# express or implied. See the License for the specific language governing
# permissions and limitations under the License.

"""

DataWig imputer tests

"""

import os
import random
import warnings
from test.utils import save_image_file

import numpy as np
import pandas as pd
import pytest

<<<<<<< HEAD
from datawig.column_encoders import (BowEncoder, CategoricalEncoder,
                                     ImageEncoder, NumericalEncoder,
                                     SequentialEncoder, TfIdfEncoder)
=======
from datawig.column_encoders import SequentialEncoder, CategoricalEncoder, BowEncoder, \
    NumericalEncoder, ImageEncoder, TfIdfEncoder
from datawig.mxnet_input_symbols import LSTMFeaturizer, EmbeddingFeaturizer, BowFeaturizer, \
    NumericalFeaturizer, ImageFeaturizer
>>>>>>> 13e4fcc6
from datawig.imputer import Imputer
from datawig.mxnet_input_symbols import (BowFeaturizer, EmbeddingFeaturizer,
                                         ImageFeaturizer, LSTMFeaturizer,
                                         NumericalFeaturizer)
from datawig.utils import random_split

warnings.filterwarnings("ignore")

def test_drop_missing(test_dir):
    """
    Tests some private functions of the Imputer class
    """
    df_train = pd.DataFrame(
        {'label': [1, None, np.nan, 2] * 4, 'data': ['bla', 'drop', 'drop', 'fasl'] * 4})
    df_test = df_train.copy()

    max_tokens = int(2 ** 15)

    batch_size = 16

    data_encoder_cols = [BowEncoder('data', max_tokens=max_tokens)]
    label_encoder_cols = [CategoricalEncoder('label', max_tokens=1)]
    data_cols = [BowFeaturizer('data', vocab_size=max_tokens)]

    output_path = os.path.join(test_dir, "tmp", "real_data_experiment")

    imputer = Imputer(
        data_featurizers=data_cols,
        label_encoders=label_encoder_cols,
        data_encoders=data_encoder_cols,
        output_path=output_path
    ).fit(
        train_df=df_train,
        test_df=df_test,
        batch_size=batch_size
    )

    df_dropped = imputer._Imputer__drop_missing_labels(df_train, how='any')

    df_dropped_true = pd.DataFrame({'data': {3: 'fasl', 7: 'fasl', 11: 'fasl', 15: 'fasl'},
                                    'label': {3: 2.0, 7: 2.0, 11: 2.0, 15: 2.0}})

    assert df_dropped[['data', 'label']].equals(df_dropped_true[['data', 'label']])


def test_imputer_init():
    with pytest.raises(ValueError) as e:
        imputer = Imputer(data_featurizers='item_name', label_encoders=['brand'], data_encoders='')

    with pytest.raises(ValueError) as e:
        imputer = Imputer(data_featurizers=[BowFeaturizer('item_name')],
                          label_encoders="brand",
                          data_encoders='')

    with pytest.raises(ValueError) as e:
        imputer = Imputer(data_featurizers=[BowFeaturizer('item_name')],
                          label_encoders=[CategoricalEncoder("brand")],
                          data_encoders='')

    with pytest.raises(ValueError) as e:
        imputer = Imputer(data_featurizers=[BowFeaturizer('item_name')],
                          label_encoders=[CategoricalEncoder("brand")],
                          data_encoders=[BowEncoder('not_in_featurizers')])

    with pytest.raises(ValueError) as e:
        imputer = Imputer(data_featurizers=[BowFeaturizer('item_name')],
                          label_encoders=[CategoricalEncoder("brand")],
                          data_encoders=[BowEncoder('brand')])

    label_encoders = [CategoricalEncoder('brand', max_tokens=10)]
    data_featurizers = [LSTMFeaturizer('item_name'), EmbeddingFeaturizer('manufacturer')]

    data_encoders = [
        SequentialEncoder(
            'item_name'
        ),
        CategoricalEncoder(
            'manufacturer'
        )
    ]

    imputer = Imputer(
        data_featurizers=data_featurizers,
        label_encoders=label_encoders,
        data_encoders=data_encoders
    )

    assert imputer.output_path == "brand"
    assert imputer.module_path == 'brand/model'
    assert imputer.metrics_path == 'brand/fit-test-metrics.json'

    assert imputer.output_path == "brand"
    assert imputer.module_path == 'brand/model'
    assert imputer.metrics_path == 'brand/fit-test-metrics.json'

    imputer = Imputer(
        data_featurizers=data_featurizers,
        label_encoders=[CategoricalEncoder('B Rand', max_tokens=10)],
        data_encoders=data_encoders
    )
    assert imputer.output_path == "b_rand"


def test_imputer_duplicate_encoder_output_columns(test_dir, data_frame):
    """
    Tests Imputer with sequential, bag-of-words and categorical variables as inputs
    this could be run as part of integration test suite.
    """

    feature_col = "string_feature"
    categorical_col = "categorical_feature"
    label_col = "label"

    n_samples = 1000
    num_labels = 10
    seq_len = 100
    vocab_size = int(2 ** 10)

    latent_dim = 30
    embed_dim = 30

    # generate some random data
    random_data = data_frame(feature_col=feature_col,
                                             label_col=label_col,
                                             vocab_size=vocab_size,
                                             num_labels=num_labels,
                                             num_words=seq_len,
                                             n_samples=n_samples)

    # we use a the label prefixes as a dummy categorical input variable
    random_data[categorical_col] = random_data[label_col].apply(lambda x: x[:2])

    df_train, df_test, df_val = random_split(random_data, [.8, .1, .1])

    data_encoder_cols = [
        BowEncoder(feature_col, feature_col, max_tokens=vocab_size),
        SequentialEncoder(feature_col, feature_col, max_tokens=vocab_size, seq_len=seq_len),
        CategoricalEncoder(categorical_col, max_tokens=num_labels)
    ]
    label_encoder_cols = [CategoricalEncoder(label_col, max_tokens=num_labels)]

    data_cols = [
        BowFeaturizer(
            feature_col,
            vocab_size=vocab_size),
        LSTMFeaturizer(
            field_name=feature_col,
            seq_len=seq_len,
            latent_dim=latent_dim,
            num_hidden=30,
            embed_dim=embed_dim,
            num_layers=2,
            vocab_size=num_labels),
        EmbeddingFeaturizer(
            field_name=categorical_col,
            embed_dim=embed_dim,
            vocab_size=num_labels)
    ]

    output_path = os.path.join(test_dir, "tmp",
                               "imputer_experiment_synthetic_data")

    num_epochs = 20
    batch_size = 16
    learning_rate = 1e-3

    with pytest.raises(ValueError) as e:
        imputer = Imputer(
            data_featurizers=data_cols,
            label_encoders=label_encoder_cols,
            data_encoders=data_encoder_cols,
            output_path=output_path
        )
        imputer.fit(
            train_df=df_train,
            test_df=df_val,
            learning_rate=learning_rate,
            num_epochs=num_epochs,
            batch_size=batch_size
        )


def test_imputer_real_data_all_featurizers(test_dir, data_frame):
    """
    Tests Imputer with sequential, bag-of-words and categorical variables as inputs
    this could be run as part of integration test suite.
    """

    feature_col = "string_feature"
    categorical_col = "categorical_feature"
    label_col = "label"

    n_samples = 5000
    num_labels = 3
    seq_len = 20
    vocab_size = int(2 ** 10)

    latent_dim = 30
    embed_dim = 30

    # generate some random data
    random_data = data_frame(feature_col=feature_col,
                                             label_col=label_col,
                                             vocab_size=vocab_size,
                                             num_labels=num_labels,
                                             num_words=seq_len,
                                             n_samples=n_samples)

    # we use a the label prefixes as a dummy categorical input variable
    random_data[categorical_col] = random_data[label_col].apply(lambda x: x[:2])

    df_train, df_test, df_val = random_split(random_data, [.8, .1, .1])

    data_encoder_cols = [
        BowEncoder(feature_col, feature_col + "_bow", max_tokens=vocab_size),
        SequentialEncoder(feature_col, feature_col + "_lstm", max_tokens=vocab_size, seq_len=seq_len),
        CategoricalEncoder(categorical_col, max_tokens=num_labels)
    ]
    label_encoder_cols = [CategoricalEncoder(label_col, max_tokens=num_labels)]

    data_cols = [
        BowFeaturizer(
            feature_col + "_bow",
            vocab_size=vocab_size),
        LSTMFeaturizer(
            field_name=feature_col + "_lstm",
            seq_len=seq_len,
            latent_dim=latent_dim,
            num_hidden=30,
            embed_dim=embed_dim,
            num_layers=2,
            vocab_size=num_labels),
        EmbeddingFeaturizer(
            field_name=categorical_col,
            embed_dim=embed_dim,
            vocab_size=num_labels)
    ]

    output_path = os.path.join(test_dir, "tmp", "imputer_experiment_synthetic_data")

    num_epochs = 10
    batch_size = 32
    learning_rate = 1e-2

    imputer = Imputer(
        data_featurizers=data_cols,
        label_encoders=label_encoder_cols,
        data_encoders=data_encoder_cols,
        output_path=output_path
    ).fit(
        train_df=df_train,
        test_df=df_val,
        learning_rate=learning_rate,
        num_epochs=num_epochs,
        batch_size=batch_size,
        calibrate=False
    )

    len_df_before_predict = len(df_test)
    pred = imputer.transform(df_test)

    assert len(pred[label_col]) == len_df_before_predict

    assert sum(df_test[label_col].values == pred[label_col]) == len(df_test)

    _ = imputer.predict_proba_top_k(df_test, top_k=2)

    _, metrics = imputer.transform_and_compute_metrics(df_test)

    assert metrics[label_col]['avg_f1'] > 0.9

    deserialized = Imputer.load(imputer.output_path)

    _, metrics_deserialized = deserialized.transform_and_compute_metrics(df_test)

    assert metrics_deserialized[label_col]['avg_f1'] > 0.9

    # training on a small data set to get a imputer with low precision
    not_so_precise_imputer = Imputer(
        data_featurizers=data_cols,
        label_encoders=label_encoder_cols,
        data_encoders=data_encoder_cols,
        output_path=output_path
    ).fit(
        train_df=df_train[:50],
        test_df=df_test,
        learning_rate=learning_rate,
        num_epochs=num_epochs,
        batch_size=batch_size,
        calibrate=False
    )

    df_test = df_test.reset_index()
    predictions_df = not_so_precise_imputer.predict(df_test, precision_threshold=.5,
                                                    imputation_suffix="_imputed")

    assert predictions_df.columns.contains(label_col + "_imputed")
    assert predictions_df.columns.contains(label_col + "_imputed_proba")
    #Commenting due to issue with randomization that causes fails
    #assert predictions_df.loc[0, label_col + '_imputed'] == df_test.loc[0, label_col]
    #assert np.isnan(predictions_df.loc[0, label_col + '_imputed_proba']) == False
    #assert len(predictions_df.dropna(subset=[label_col + "_imputed_proba"])) < n_samples


def test_imputer_without_train_df(test_dir):
    """
    Test asserting that imputer.fit fails without training data or training data in wrong format
    """
    df_train = ['ffffffooooo']

    data_encoder_cols = [
        BowEncoder('item_name')
    ]
    label_encoder_cols = [CategoricalEncoder('brand')]

    data_cols = [
        BowFeaturizer('item_name')
    ]

    output_path = os.path.join(test_dir, "tmp", "real_data_experiment")

    imputer = Imputer(
        data_featurizers=data_cols,
        label_encoders=label_encoder_cols,
        data_encoders=data_encoder_cols,
        output_path=output_path,
    )

    with pytest.raises(ValueError, message="Need a non-empty DataFrame for fitting Imputer model"):
        imputer.fit(
            train_df=df_train
        )

    with pytest.raises(ValueError, message="Need a non-empty DataFrame for fitting Imputer model"):
        imputer.fit(
            train_df=None
        )


def test_imputer_without_test_set_random_split(test_dir, data_frame):
    """
    Test asserting that the random split is working internally
    by calling imputer.fit only with a training set.
    """

    feature_col = "string_feature"
    label_col = "label"

    n_samples = 5000
    num_labels = 3
    seq_len = 20
    vocab_size = int(2 ** 10)

    # generate some random data
    df_train = data_frame(feature_col=feature_col,
                                             label_col=label_col,
                                             vocab_size=vocab_size,
                                             num_labels=num_labels,
                                             num_words=seq_len,
                                             n_samples=n_samples)


    num_epochs = 1
    batch_size = 64
    learning_rate = 1e-3

    data_encoder_cols = [
        BowEncoder(feature_col, max_tokens=vocab_size)
    ]
    label_encoder_cols = [CategoricalEncoder(label_col, max_tokens=num_labels)]

    data_cols = [
        BowFeaturizer(feature_col, vocab_size=vocab_size)
    ]

    output_path = os.path.join(test_dir, "tmp", "real_data_experiment")

    imputer = Imputer(
        data_featurizers=data_cols,
        label_encoders=label_encoder_cols,
        data_encoders=data_encoder_cols,
        output_path=output_path
    )

    try:
        imputer.fit(
            train_df=df_train,
            learning_rate=learning_rate,
            num_epochs=num_epochs,
            batch_size=batch_size
        )
    except TypeError:
        pytest.fail("Didn't expect a TypeError exception with missing test data")


def test_imputer_load_read_exec_only_dir(tmpdir, data_frame):
    import stat

    # on shared build-fleet tests fail with converting tmpdir to string
    tmpdir = str(tmpdir)
    feature = 'feature'
    label = 'label'

    df = data_frame(feature, label, n_samples=100)
    # fit and output model + metrics to tmpdir

    imputer = Imputer(
        data_featurizers=[BowFeaturizer(feature)],
        label_encoders=[CategoricalEncoder(label)],
        data_encoders=[BowEncoder(feature)],
        output_path=tmpdir
    )
    imputer.fit(train_df=df, num_epochs=1)

    # make tmpdir read/exec-only by owner/group/others
    os.chmod(tmpdir,
             stat.S_IEXEC | stat.S_IXGRP | stat.S_IXOTH | stat.S_IREAD | stat.S_IRGRP | stat.S_IROTH)

    try:
        Imputer.load(tmpdir)
    except AssertionError as e:
        print(e)
        pytest.fail('Loading imputer from read-only directory should not fail.')


def test_imputer_fit_fail_non_writable_output_dir(tmpdir, data_frame):
    import stat

    # on shared build-fleet tests fail with converting tmpdir to string
    tmpdir = str(tmpdir)
    feature = 'feature'
    label = 'label'
    df = data_frame(feature, label, n_samples=100)
    # fit and output model + metrics to tmpdir
    imputer = Imputer(
        data_featurizers=[BowFeaturizer(feature)],
        label_encoders=[CategoricalEncoder(label)],
        data_encoders=[BowEncoder(feature)],
        output_path=tmpdir
    )

    # make tmpdir read/exec-only by owner/group/others
    os.chmod(tmpdir,
             stat.S_IEXEC | stat.S_IXGRP | stat.S_IXOTH | stat.S_IREAD | stat.S_IRGRP | stat.S_IROTH)

    # fail if imputer.fit does not raise an AssertionError
    with pytest.raises(AssertionError) as e:
        imputer.fit(df, num_epochs=1)


def test_imputer_numeric_data(test_dir):
    """
    Tests numeric encoder/featurizer only

    """
    # Training data
    N = 1000
    x = np.random.uniform(-np.pi, np.pi, (N,))
    df = pd.DataFrame({
        'x': x,
        'cos': np.cos(x),
        '*2': x * 2,
        '**2': x ** 2})

    df_train, df_test = random_split(df, [.6, .4])
    output_path = os.path.join(test_dir, "tmp", "real_data_experiment_numeric")

    data_encoder_cols = [NumericalEncoder(['x'])]
    data_cols = [NumericalFeaturizer('x', numeric_latent_dim=100)]

    for target in ['*2', '**2', 'cos']:
        label_encoder_cols = [NumericalEncoder([target], normalize=False)]

        imputer = Imputer(
            data_featurizers=data_cols,
            label_encoders=label_encoder_cols,
            data_encoders=data_encoder_cols,
            output_path=output_path
        )
        imputer.fit(
            train_df=df_train,
            learning_rate=1e-1,
            num_epochs=100,
            patience=5,
            test_split=.3,
            weight_decay=.0,
            batch_size=128
        )

        pred, metrics = imputer.transform_and_compute_metrics(df_test)
        df_test['predictions_' + target] = pred[target].flatten()
        print("Numerical metrics: {}".format(metrics[target]))
        assert metrics[target] < 10


def test_imputer_image_data(test_dir):

    img_path = os.path.join(test_dir, "test_images")
    os.makedirs(img_path, exist_ok=True)

    colors = ['red', 'green', 'blue']

    for color in colors:
        save_image_file(os.path.join(img_path, color + ".png"), color)

    n_samples = 4
    color_labels = [random.choice(colors) for _ in range(n_samples)]

    df = pd.DataFrame({"image_files": color_labels,
                       "label": color_labels})

    for index, row in df.iterrows():
        row['image_files'] = os.path.join(img_path, row['image_files'] + ".png")

    output_path = os.path.join(test_dir, "tmp", "experiment_images")

    data_encoder_cols = [ImageEncoder(['image_files'])]
    data_cols = [ImageFeaturizer('image_files')]

    label_encoder_cols = [CategoricalEncoder(['label'])]

    imputer = Imputer(
        data_featurizers=data_cols,
        label_encoders=label_encoder_cols,
        data_encoders=data_encoder_cols,
        output_path=output_path
    )
    imputer.fit(
        train_df=df,
        learning_rate=1e-3,
        num_epochs=1,
        patience=5,
        test_split=.5,
        weight_decay=.0001,
        batch_size=16
    )

    # Test with image + numeric inputs
    df['numeric'] = np.random.uniform(-np.pi, np.pi, (n_samples,))

    output_path = os.path.join(test_dir, "tmp", "experiment_images_with_num")

    data_encoder_cols = [ImageEncoder(['image_files']), NumericalEncoder(['numeric'])]
    data_cols = [ImageFeaturizer('image_files'), NumericalFeaturizer('numeric', numeric_latent_dim=100)]
    label_encoder_cols = [CategoricalEncoder(['label'])]

    imputer = Imputer(
        data_featurizers=data_cols,
        label_encoders=label_encoder_cols,
        data_encoders=data_encoder_cols,
        output_path=output_path
    )
    imputer.fit(
        train_df=df,
        learning_rate=1e-3,
        num_epochs=1,
        patience=5,
        test_split=.5,
        weight_decay=.0001,
        batch_size=16
    )


def test_imputer_unrepresentative_test_df(test_dir, data_frame):
    """

    Tests whether the imputer runs through in cases when test data set (and hence metrics and precision/recall curves)
    doesn't contain values present in training data

    """
    # generate some random data
    random_data = data_frame(n_samples=100)

    df_train, df_test, _ = random_split(random_data, [.8, .1, .1])

    excluded = df_train['labels'].values[0]
    df_test = df_test[df_test['labels'] != excluded]

    data_encoder_cols = [BowEncoder('features')]
    label_encoder_cols = [CategoricalEncoder('labels')]
    data_cols = [BowFeaturizer('features')]

    output_path = os.path.join(test_dir, "tmp", "real_data_experiment")

    imputer = Imputer(
        data_featurizers=data_cols,
        label_encoders=label_encoder_cols,
        data_encoders=data_encoder_cols,
        output_path=output_path
    ).fit(
        train_df=df_train,
        test_df=df_test,
        num_epochs=10)

    only_excluded_df = df_train[df_train['labels'] == excluded]
    imputations = imputer.predict_above_precision(only_excluded_df,
                                                  precision_threshold=.99)['labels']
    assert all([x == () for x in imputations])


<<<<<<< HEAD
def test_imputer_tfidf(test_dir, data_frame):
    label_col = 'label'
    df = data_frame(n_samples=100, label_col=label_col)

    data_encoder_cols = [TfIdfEncoder('features')]
    label_encoder_cols = [CategoricalEncoder(label_col)]
    data_cols = [BowFeaturizer('features')]

    output_path = os.path.join(test_dir, "tmp", "out")
=======
def test_imputer_tfidf_explain():
    """
    Test that the imputer is able to explain labels with the TfIdfEncoder
    """

    feature_col = "string_feature"
    label_col = "label"

    n_samples = 500
    num_labels = 3
    seq_len = 20
    vocab_size = int(2 ** 10)

    # generate some random data
    df_train = generate_string_data_frame(feature_col=feature_col,
                                             label_col=label_col,
                                             vocab_size=vocab_size,
                                             num_labels=num_labels,
                                             num_words=seq_len,
                                             n_samples=n_samples)


    num_epochs = 1
    batch_size = 64
    learning_rate = 1e-3

    data_encoder_cols = [TfIdfEncoder(feature_col, max_tokens=vocab_size)]
    label_encoder_cols = [CategoricalEncoder(label_col, max_tokens=num_labels)]

    data_cols = [
        BowFeaturizer(feature_col, vocab_size=vocab_size)
    ]

    output_path = os.path.join(dir_path, "resources", "tmp", "real_data_experiment")
>>>>>>> 13e4fcc6

    imputer = Imputer(
        data_featurizers=data_cols,
        label_encoders=label_encoder_cols,
        data_encoders=data_encoder_cols,
        output_path=output_path
<<<<<<< HEAD
    ).fit(train_df=df, num_epochs=1)

    _, metrics = imputer.transform_and_compute_metrics(df)
    assert metrics['label']['avg_precision'] > 0.80


def test_mxnet_module_wrapper(data_frame):
    from datawig.imputer import _MXNetModule
    import mxnet as mx
    from datawig.iterators import ImputerIterDf

    feature_col, label_col = "feature", "label"
    df = data_frame(n_samples=100, feature_col=feature_col, label_col=label_col)
    label_encoders = [CategoricalEncoder(label_col)]
    data_encoders = [BowEncoder(feature_col)]
    data_featurizers = [BowFeaturizer(feature_col, vocab_size=100)]
    iter_train = ImputerIterDf(df, data_encoders, label_encoders)

    mod = _MXNetModule(mx.current_context(), label_encoders, data_featurizers, final_fc_hidden_units=[])(iter_train)

    assert mod._label_names == [label_col]
    assert mod.data_names == [feature_col]
    # weights and biases
    assert len(mod._arg_params) == 2

    shutil.rmtree(output_path)
=======
    )

    try:
        imputer.fit(
            train_df=df_train,
            learning_rate=learning_rate,
            num_epochs=num_epochs,
            batch_size=batch_size
        )
        imputer.explain(df_train[label_col].values[0], k=3)
    except TypeError:
        pytest.fail("Didn't expect a TypeError exception with missing test data")

    shutil.rmtree(output_path)


test_imputer_tfidf_explain()
>>>>>>> 13e4fcc6
<|MERGE_RESOLUTION|>--- conflicted
+++ resolved
@@ -26,16 +26,9 @@
 import pandas as pd
 import pytest
 
-<<<<<<< HEAD
 from datawig.column_encoders import (BowEncoder, CategoricalEncoder,
                                      ImageEncoder, NumericalEncoder,
                                      SequentialEncoder, TfIdfEncoder)
-=======
-from datawig.column_encoders import SequentialEncoder, CategoricalEncoder, BowEncoder, \
-    NumericalEncoder, ImageEncoder, TfIdfEncoder
-from datawig.mxnet_input_symbols import LSTMFeaturizer, EmbeddingFeaturizer, BowFeaturizer, \
-    NumericalFeaturizer, ImageFeaturizer
->>>>>>> 13e4fcc6
 from datawig.imputer import Imputer
 from datawig.mxnet_input_symbols import (BowFeaturizer, EmbeddingFeaturizer,
                                          ImageFeaturizer, LSTMFeaturizer,
@@ -636,7 +629,6 @@
     assert all([x == () for x in imputations])
 
 
-<<<<<<< HEAD
 def test_imputer_tfidf(test_dir, data_frame):
     label_col = 'label'
     df = data_frame(n_samples=100, label_col=label_col)
@@ -646,53 +638,6 @@
     data_cols = [BowFeaturizer('features')]
 
     output_path = os.path.join(test_dir, "tmp", "out")
-=======
-def test_imputer_tfidf_explain():
-    """
-    Test that the imputer is able to explain labels with the TfIdfEncoder
-    """
-
-    feature_col = "string_feature"
-    label_col = "label"
-
-    n_samples = 500
-    num_labels = 3
-    seq_len = 20
-    vocab_size = int(2 ** 10)
-
-    # generate some random data
-    df_train = generate_string_data_frame(feature_col=feature_col,
-                                             label_col=label_col,
-                                             vocab_size=vocab_size,
-                                             num_labels=num_labels,
-                                             num_words=seq_len,
-                                             n_samples=n_samples)
-
-
-    num_epochs = 1
-    batch_size = 64
-    learning_rate = 1e-3
-
-    data_encoder_cols = [TfIdfEncoder(feature_col, max_tokens=vocab_size)]
-    label_encoder_cols = [CategoricalEncoder(label_col, max_tokens=num_labels)]
-
-    data_cols = [
-        BowFeaturizer(feature_col, vocab_size=vocab_size)
-    ]
-
-    output_path = os.path.join(dir_path, "resources", "tmp", "real_data_experiment")
->>>>>>> 13e4fcc6
-
-    imputer = Imputer(
-        data_featurizers=data_cols,
-        label_encoders=label_encoder_cols,
-        data_encoders=data_encoder_cols,
-        output_path=output_path
-<<<<<<< HEAD
-    ).fit(train_df=df, num_epochs=1)
-
-    _, metrics = imputer.transform_and_compute_metrics(df)
-    assert metrics['label']['avg_precision'] > 0.80
 
 
 def test_mxnet_module_wrapper(data_frame):
@@ -715,8 +660,6 @@
     assert len(mod._arg_params) == 2
 
     shutil.rmtree(output_path)
-=======
-    )
 
     try:
         imputer.fit(
@@ -729,8 +672,4 @@
     except TypeError:
         pytest.fail("Didn't expect a TypeError exception with missing test data")
 
-    shutil.rmtree(output_path)
-
-
-test_imputer_tfidf_explain()
->>>>>>> 13e4fcc6
+    shutil.rmtree(output_path)