import datawig
from datawig.utils import random_split
from datawig.utils import logger
import pandas as pd
import numpy as np
from sklearn.metrics import precision_score
logger.setLevel("DEBUG")


def test_explain_method_synthetic():

    # Generate simulated data for testing explain method
    # Predict output column with entries in ['foo', 'bar'] from two columns, one
    # categorical in ['foo', 'dummy'], one text in ['text_foo_text', 'text_dummy_text'].
    # the output column is deterministically 'foo', if 'foo' occurs anywhere in any input column.
    N = 100
    cat_in_col = ['foo' if r > (1 / 2) else 'dummy' for r in np.random.rand(N)]
    text_in_col = ['fff' if r > (1 / 2) else 'ddd' for r in np.random.rand(N)]
    hash_in_col = ['h' for r in range(N)]
    cat_out_col = ['foo' if 'f' in input[0] + input[1] else 'bar' for input in zip(cat_in_col, text_in_col)]

    df = pd.DataFrame()
    df['in_cat'] = cat_in_col
    df['in_text'] = text_in_col
    df['in_text_hash'] = hash_in_col
    df['out_cat'] = cat_out_col

    # Specify encoders and featurizers # Todo: add column with HasingVectorizer
<<<<<<< HEAD
    data_encoder_cols = [datawig.column_encoders.BowEncoder('in_text_hash', tokens="chars"),
                         datawig.column_encoders.TfIdfEncoder('in_text', tokens="chars"),
                         datawig.column_encoders.CategoricalEncoder('in_cat', max_tokens=1e1)]
    data_encoder_cols = [data_encoder_cols[1]]
    data_featurizer_cols = [datawig.mxnet_input_symbols.BowFeaturizer('in_text_hash'),
                            datawig.mxnet_input_symbols.BowFeaturizer('in_text'),
                            datawig.mxnet_input_symbols.EmbeddingFeaturizer('in_cat')]
=======
    data_encoder_cols = [datawig.column_encoders.TfIdfEncoder('in_text', tokens="chars"),
                         datawig.column_encoders.CategoricalEncoder('in_cat', max_tokens=1e1),
                         datawig.column_encoders.BowEncoder('in_text_hash', tokens="chars")]
    data_featurizer_cols = [datawig.mxnet_input_symbols.BowFeaturizer('in_text'),
                            datawig.mxnet_input_symbols.EmbeddingFeaturizer('in_cat'),
                            datawig.mxnet_input_symbols.BowFeaturizer('in_text_hash')]
>>>>>>> bdd615ba

    label_encoder_cols = [datawig.column_encoders.CategoricalEncoder('out_cat')]

    # Specify model
    imputer = datawig.Imputer(
       data_featurizers=data_featurizer_cols,
       label_encoders=label_encoder_cols,
       data_encoders=data_encoder_cols,
       output_path='/tmp'
       )

    # Train
<<<<<<< HEAD
    tr, te = random_split(df.sample(90), [.8, .2])
=======
    tr, te = random_split(df.sample(99), [.8, .2])
>>>>>>> bdd615ba
    imputer.fit(train_df=tr, test_df=te, num_epochs=30, learning_rate = 1e-2)
    imputer.predict(te)

    # Evaluate
    assert precision_score(te.out_cat, te.out_cat_imputed, average='weighted') > .99
<<<<<<< HEAD

    # assert explanations
    assert np.all(['f' in token for token, weight in imputer.explain('foo')['in_text']][:3])
    assert ['f' in token for token, weight in imputer.explain('foo')['in_cat']][0]


test_explain_method_synthetic()
=======

    # assert explanations
    assert np.all(['f' in token for token, weight in imputer.explain('foo')['in_text']][:3])
    assert ['f' in token for token, weight in imputer.explain('foo')['in_cat']][0]
>>>>>>> bdd615ba
<|MERGE_RESOLUTION|>--- conflicted
+++ resolved
@@ -25,23 +25,13 @@
     df['in_text_hash'] = hash_in_col
     df['out_cat'] = cat_out_col
 
-    # Specify encoders and featurizers # Todo: add column with HasingVectorizer
-<<<<<<< HEAD
-    data_encoder_cols = [datawig.column_encoders.BowEncoder('in_text_hash', tokens="chars"),
-                         datawig.column_encoders.TfIdfEncoder('in_text', tokens="chars"),
-                         datawig.column_encoders.CategoricalEncoder('in_cat', max_tokens=1e1)]
-    data_encoder_cols = [data_encoder_cols[1]]
-    data_featurizer_cols = [datawig.mxnet_input_symbols.BowFeaturizer('in_text_hash'),
-                            datawig.mxnet_input_symbols.BowFeaturizer('in_text'),
-                            datawig.mxnet_input_symbols.EmbeddingFeaturizer('in_cat')]
-=======
+    # Specify encoders and featurizers #
     data_encoder_cols = [datawig.column_encoders.TfIdfEncoder('in_text', tokens="chars"),
                          datawig.column_encoders.CategoricalEncoder('in_cat', max_tokens=1e1),
                          datawig.column_encoders.BowEncoder('in_text_hash', tokens="chars")]
     data_featurizer_cols = [datawig.mxnet_input_symbols.BowFeaturizer('in_text'),
                             datawig.mxnet_input_symbols.EmbeddingFeaturizer('in_cat'),
                             datawig.mxnet_input_symbols.BowFeaturizer('in_text_hash')]
->>>>>>> bdd615ba
 
     label_encoder_cols = [datawig.column_encoders.CategoricalEncoder('out_cat')]
 
@@ -54,27 +44,14 @@
        )
 
     # Train
-<<<<<<< HEAD
     tr, te = random_split(df.sample(90), [.8, .2])
-=======
-    tr, te = random_split(df.sample(99), [.8, .2])
->>>>>>> bdd615ba
+
     imputer.fit(train_df=tr, test_df=te, num_epochs=30, learning_rate = 1e-2)
     imputer.predict(te)
 
     # Evaluate
     assert precision_score(te.out_cat, te.out_cat_imputed, average='weighted') > .99
-<<<<<<< HEAD
 
     # assert explanations
     assert np.all(['f' in token for token, weight in imputer.explain('foo')['in_text']][:3])
     assert ['f' in token for token, weight in imputer.explain('foo')['in_cat']][0]
-
-
-test_explain_method_synthetic()
-=======
-
-    # assert explanations
-    assert np.all(['f' in token for token, weight in imputer.explain('foo')['in_text']][:3])
-    assert ['f' in token for token, weight in imputer.explain('foo')['in_cat']][0]
->>>>>>> bdd615ba
